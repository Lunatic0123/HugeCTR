--- conflicted
+++ resolved
@@ -35,20 +35,15 @@
   /**
    * Ctor of ConcatLayer.
    * @param in_tensors the vector of the input tensors
-   * @param out_tensor a double pointer to the resulting output tensor
+   * @param out_tensor the resulting output tensor
    * @param blobs_buff GeneralBuffer used to create the output tensor
    * @param device_id the id of GPU where this layer belongs
    */
-<<<<<<< HEAD
-  ConcatLayer(std::vector<Tensor<float>*>& in_tensors, Tensor<float>** out_tensor,
-               GeneralBuffer<float>& blobs_buff, int device_id);
+  ConcatLayer(Tensors<float>& in_tensors,
+              std::shared_ptr<Tensor<float>>& out_tensor,
+              const std::shared_ptr<GeneralBuffer<float>>& blobs_buff,
+              int device_id);
   ~ConcatLayer() override {};
-=======
-  ConcatLayer(const std::shared_ptr<Tensor<float>>& in_tensor,
-              const std::shared_ptr<Tensor<float>>& out_tensor, std::vector<int>& selected,
-              int device_id);
-  ~ConcatLayer() override;
->>>>>>> a5d5db7d
 
   /**
    * Concat's foward pass to gather data to the output tensor
