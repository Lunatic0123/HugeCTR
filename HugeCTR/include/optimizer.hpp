--- conflicted
+++ resolved
@@ -122,10 +122,6 @@
    * @param lr the learning rate
    */
   void set_learning_rate(float lr) {
-<<<<<<< HEAD
-    if (lr < 0) {
-      CK_THROW_(Error_t::WrongInput, "lr < 0");
-=======
     if (gpu_learning_rate_scheduler_ != nullptr) {
       CK_THROW_(Error_t::WrongInput,
                 "set_learning_rate cannot be used together with set_learing_rate_scheduler");
@@ -133,7 +129,6 @@
 
     if (lr <= 0) {
       CK_THROW_(Error_t::WrongInput, "lr <= 0");
->>>>>>> 57c47079
     }
     lr_ = lr;
   }
