/*
 * Copyright (c) 2020, NVIDIA CORPORATION.
 *
 * Licensed under the Apache License, Version 2.0 (the "License");
 * you may not use this file except in compliance with the License.
 * You may obtain a copy of the License at
 *
 *     http://www.apache.org/licenses/LICENSE-2.0
 *
 * Unless required by applicable law or agreed to in writing, software
 * distributed under the License is distributed on an "AS IS" BASIS,
 * WITHOUT WARRANTIES OR CONDITIONS OF ANY KIND, either express or implied.
 * See the License for the specific language governing permissions and
 * limitations under the License.
 */

#pragma once
#include <omp.h>

#include <vector>

#include "HugeCTR/include/common.hpp"
#include "HugeCTR/include/embeddings/embedding.hpp"
#include "HugeCTR/include/embeddings/sparse_embedding_functors.hpp"
#include "HugeCTR/include/utils.hpp"

namespace HugeCTR {
/**
 * The DistributedSlotSparseEmbeddingHash class inherits from Embedding class, which is the
 * base class for implementing all embedding layers. In this class, some of the slots in the
 * embedding table are assigned to multiple GPUs, which are called distributed slots. For
 * example, slot-0 on GPU-0/GPU-1, slot-1 on GPU-0/GPU-1, etc. The embedding table is encapsulated
 * in a hash table. The key in the hash table is called as hash_table_key, and the value in
 * the hash table is called as hash_table_value_index that means it indicates the embedding
 * feature's row number in the embedding table, and the embedding feature is called as
 * hash_table_value. This class implements all the operations needed by the training process of
 * embedding layer, including forward propagation and backward propagation. The forward propagation
 * is corresponding to the API forward(). The backward propagation is divided into 2-stage APIs:
 * backward() and update_params(). The class also provides the operations for uploading hash tables
 * (including hash_table_key, hash_table_value_index and hash_table_value) from a host file to
 * GPUs(which named load_parameters()), and for downloading hash tables from GPUs to
 * a host file(which named dump_parameters()).
 */
template <typename TypeHashKey, typename TypeEmbeddingComp>
class DistributedSlotSparseEmbeddingHash : public Embedding<TypeHashKey, TypeEmbeddingComp> {
  using Base = Embedding<TypeHashKey, TypeEmbeddingComp>;

  using NvHashTable = HashTable<TypeHashKey, size_t>;

 private:
  std::vector<std::shared_ptr<NvHashTable>> hash_tables_; /**< Hash table.  */

  // define tensors
  Tensors2<float> hash_table_value_tensors_;  /**< Hash table value. */
  Tensors2<size_t> hash_value_index_tensors_; /**< Hash table value index. The index is
                                                   corresponding to the line number of the value. */
  Tensors2<TypeEmbeddingComp>
      embedding_feature_tensors_;             /**< the output tensor of the forward(). */
  Tensors2<TypeEmbeddingComp> wgrad_tensors_; /**< the input tensor of the backward(). */

  Tensors2<TypeHashKey>
      row_offset_allreduce_tensors_; /**< The temp memory to store the row_offset after all_reduce
                                        operation among multi-gpu in forward(). */

  Tensors2<TypeEmbeddingComp> utest_forward_temp_tensors_;

  size_t max_vocabulary_size_;         /**< Max vocabulary size for each GPU. */
  size_t max_vocabulary_size_per_gpu_; /**< Max vocabulary size for each GPU. */

  SparseEmbeddingFunctors functors_;

  std::vector<EmbeddingOptimizer<TypeHashKey, TypeEmbeddingComp>> embedding_optimizers_;

  /**
   * Initialize the embedding table on local GPUs.
   * @param max_vocabulary_size_per_gpu max vocabulary size per GPU.
   * @param embedding_vec_size embedding vector size.
   * @param hash_table_value_tensors embedding table tensors.
   * @param resource_manager GPU device resources.
   */
  void init_embedding(size_t max_vocabulary_size_per_gpu, size_t embedding_vec_size,
                      Tensors2<float> &hash_table_value_tensors);

  /**
   * load_parameters for DistributedSlotSparseEmbeddingHash.
   * @param keys the memory buffer storing keys.
   * @param embeddings the memory buffer storing embedding vectors.
   * @param num the number of unique keys (embedding vectors) in keys (embeddings).
   * @param vocabulary_size the total row number of hash table.
   * @param embedding_vec_size embedding vector size.
   * @param max_vocabulary_size_per_gpu max vocabulary size for each GPU
   * @param hash_table_value_tensors the tensors of hash table value on multi GPUs.
   * @param hash_tables the hash tables on multi GPUs
   * @param device_resources all gpus device resources.
   * @param context gpu device context, for switching device
   */
  void load_parameters(const Tensor2<TypeHashKey> &keys, const Tensor2<float> &embeddings,
                       size_t num, size_t vocabulary_size, size_t embedding_vec_size,
                       size_t max_vocabulary_size_per_gpu, Tensors2<float> &embedding_tensors,
                       std::vector<std::shared_ptr<HashTable<TypeHashKey, size_t>>> &hash_tables);

  /**
   * dump_parameters for DistributedSlotSparseEmbeddingHash
   * download hash_table from GPUs to CPU.
   * @param sparse_model the folder name of sparse model.
   * @param vocabulary_size the total row number of hash table.
   * @param embedding_vec_size embedding vector size.
   * @param hash_table_value_tensors the tensors of hash table value on multi GPUs.
   * @param hash_tables the hash tables on multi GPUs
   * @param device_resources all gpus device resources.
   * @param context gpu device context, for switching device
   */
  void dump_parameters(
<<<<<<< HEAD
      const std::string &sparse_model, size_t vocabulary_size, size_t embedding_vec_size,
=======
      std::ostream &weight_stream, size_t vocabulary_size, size_t embedding_vec_size,
>>>>>>> 57c47079
      const Tensors2<float> &hash_table_value_tensors,
      const std::vector<std::shared_ptr<HashTable<TypeHashKey, size_t>>> &hash_tables) const;
  void dump_parameters(
      Tensor2<TypeHashKey> &keys, Tensor2<float> &embeddings, size_t *num, size_t vocabulary_size,
      size_t embedding_vec_size, const Tensors2<float> &embedding_tensors,
      const std::vector<std::shared_ptr<HashTable<TypeHashKey, size_t>>> &hash_tables) const;

 public:
  /**
   * The constructor of DistributedSlotSparseEmbeddingHash.
   * @param row_offsets_tensors row offsets of the input tensor(refer to row offset vector in sparse
   * matrix CSR format).
   * @param hash_key_tensors hash keys of the input tensor(refer to value vector in sparse matrix
   * CSR format).
   * @param embedding_params embedding params for initialization.
   * @param resource_manager the GPU resource group
   */
  DistributedSlotSparseEmbeddingHash(
      const Tensors2<TypeHashKey> &train_row_offsets_tensors,
      const Tensors2<TypeHashKey> &train_value_tensors,
      const std::vector<std::shared_ptr<size_t>> &train_nnz_array,
      const Tensors2<TypeHashKey> &evaluate_row_offsets_tensors,
      const Tensors2<TypeHashKey> &evaluate_value_tensors,
      const std::vector<std::shared_ptr<size_t>> &evaluate_nnz_array,
      const SparseEmbeddingHashParams &embedding_params,
      const std::shared_ptr<ResourceManager> &resource_manager);

  /**
   * The forward propagation of embedding layer.
   */
  void forward(bool is_train, int eval_batch = -1) override {
    // Read data from input_buffers_ -> look up -> write to output_tensors

    CudaDeviceContext context;

    for (size_t i = 0; i < Base::get_resource_manager().get_local_gpu_count(); i++) {
      context.set_device(Base::get_local_gpu(i).get_device_id());
      functors_.forward_per_gpu(
          Base::get_batch_size(is_train), Base::get_slot_num(), Base::get_embedding_vec_size(), 0,
          is_train, Base::get_row_offsets_tensors(is_train)[i],
          Base::get_value_tensors(is_train)[i], *Base::get_nnz_array(is_train)[i], *hash_tables_[i],
          hash_table_value_tensors_[i], hash_value_index_tensors_[i], embedding_feature_tensors_[i],
          Base::get_local_gpu(i).get_stream());
    }

    // do reduce scatter
    size_t recv_count = Base::get_batch_size_per_gpu(is_train) * Base::get_slot_num() *
                        Base::get_embedding_vec_size();
    functors_.reduce_scatter(recv_count, embedding_feature_tensors_,
                             Base::get_output_tensors(is_train), Base::get_resource_manager());

    // scale for combiner=mean after reduction
    if (Base::get_combiner() == 1) {
      size_t send_count = Base::get_batch_size(is_train) * Base::get_slot_num() + 1;
      functors_.all_reduce(send_count, Base::get_row_offsets_tensors(is_train),
                           row_offset_allreduce_tensors_, Base::get_resource_manager());

      // do average
      functors_.forward_scale(Base::get_batch_size(is_train), Base::get_slot_num(),
                              Base::get_embedding_vec_size(), row_offset_allreduce_tensors_,
                              Base::get_output_tensors(is_train), Base::get_resource_manager());
    }

    return;
  }

  /**
   * The first stage of backward propagation of embedding layer,
   * which only computes the wgrad by the dgrad from the top layer.
   */
  void backward() override {
    // Read dgrad from output_tensors -> compute wgrad

    // do all-gather to collect the top_grad
    size_t send_count =
        Base::get_batch_size_per_gpu(true) * Base::get_slot_num() * Base::get_embedding_vec_size();
    functors_.all_gather(send_count, Base::get_output_tensors(true), embedding_feature_tensors_,
                         Base::get_resource_manager());

    // do backward
    functors_.backward(Base::get_batch_size(true), Base::get_slot_num(),
                       Base::get_embedding_vec_size(), Base::get_combiner(),
                       row_offset_allreduce_tensors_, embedding_feature_tensors_, wgrad_tensors_,
                       Base::get_resource_manager());

    return;
  }

  /**
   * The second stage of backward propagation of embedding layer, which
   * updates the hash table by wgrad(from backward()) and optimizer.
   */
  void update_params() override {
    // accumulate times for adam optimizer
    Base::get_opt_params().hyperparams.adam.times++;
#pragma omp parallel num_threads(Base::get_resource_manager().get_local_gpu_count())
    {
      size_t id = omp_get_thread_num();
      CudaDeviceContext context(Base::get_local_gpu(id).get_device_id());
      // do update params operation
      embedding_optimizers_[id].update(
          Base::get_batch_size(true), Base::get_slot_num(), Base::get_embedding_vec_size(),
          max_vocabulary_size_per_gpu_, *Base::get_nnz_array(true)[id],
          Base::get_row_offsets_tensors(true)[id], hash_value_index_tensors_[id],
          wgrad_tensors_[id],
          hash_table_value_tensors_[id], Base::get_local_gpu(id).get_sm_count(),
          Base::get_local_gpu(id).get_stream());
     }

    return;
  }

  /**
   * Initialize the embedding table
   */
  void init_params() override {
    init_embedding(max_vocabulary_size_per_gpu_, Base::get_embedding_vec_size(),
                   hash_table_value_tensors_);
  }

  /**
   * Read the hash table from the weight_stream on the host, and
   * upload it onto multi-GPUs global memory.
   * @param sparse_model the folder name of sparse model.
   */
<<<<<<< HEAD
  void load_parameters(std::string sparse_model) override;
  void load_parameters(BufferBag& buf_bag, size_t num) override;
=======
  void load_parameters(std::istream &stream) override;
  void load_parameters(const TensorBag2 &keys, const Tensor2<float> &embeddings,
                       size_t num) override;
>>>>>>> 57c47079

  /**
   * Download the hash table from multi-GPUs global memroy to CPU memory
   * and write it to the weight_stream on the host.
   * @param sparse_model the folder name of sparse model.
   */
<<<<<<< HEAD
  void dump_parameters(std::string sparse_model) const override;
  void dump_parameters(BufferBag& buf_bag, size_t *num) const override;

  void dump_opt_states(std::ofstream& stream) override;
  void load_opt_states(std::ifstream& stream) override;
=======
  void dump_parameters(std::ostream &weight_stream) const override;
  void dump_parameters(TensorBag2 keys, Tensor2<float> &embeddings, size_t *num) const override;
>>>>>>> 57c47079

  /**
   * Reset the embedding
   */
  void reset() override;

  /**
   * Get the total size of hash tables on all GPUs.
   */
  size_t get_params_num() const override {
    // Read data from input_buffers_ -> look up -> write to output_tensors

    return get_vocabulary_size() * Base::get_embedding_vec_size();
  }

  size_t get_vocabulary_size() const override {
    size_t total_size = 0;

    // need to collect the <key, value> pair count from all GPUs and do sum reduction
    CudaDeviceContext context;
    for (size_t id = 0; id < Base::get_resource_manager().get_local_gpu_count(); id++) {
      context.set_device(Base::get_local_gpu(id).get_device_id());
      total_size += hash_tables_[id]->get_size(Base::get_local_gpu(id).get_stream());
    }

    return total_size;
  }

  size_t get_max_vocabulary_size() const override { return max_vocabulary_size_; }

  // only used for results check
  /**
   * Get the forward() results from GPUs and copy them to the host pointer
   * embedding_feature. This function is only used for unit test.
   * @param embedding_feature the host pointer for storing the forward()
   * results.
   */
  void get_forward_results(bool is_train, Tensor2<TypeEmbeddingComp> &embedding_feature) override {
    size_t memcpy_size = Base::get_batch_size_per_gpu(is_train) * Base::get_slot_num() *
                         Base::get_embedding_vec_size();

    functors_.get_forward_results(memcpy_size, Base::get_output_tensors(is_train),
                                  embedding_feature, utest_forward_temp_tensors_,
                                  Base::get_resource_manager());

    return;
  }

  /**
   * Get the forward() results from GPUs and copy them to TensorFlow's tensor.
   */
  void get_forward_results_tf(const bool is_train, const bool on_gpu,
                              void *const forward_result) override {
    size_t memcpy_size = Base::get_batch_size_per_gpu(is_train) * Base::get_slot_num() *
                         Base::get_embedding_vec_size();
    functors_.get_forward_results(memcpy_size, Base::get_output_tensors(is_train), forward_result,
                                  utest_forward_temp_tensors_, Base::get_resource_manager(),
                                  on_gpu);
    return;
  }

  /**
   * Get the backward() results from GPUs and copy them to the host pointer
   * wgrad. The wgrad on each GPU should be the same. This function is only
   * used for unit test.
   * @param wgrad the host pointer for stroing the backward() results.
   * @param devIndex the GPU device id.
   */
  void get_backward_results(Tensor2<TypeEmbeddingComp> &wgrad, int devIndex) override {
    // wgard shuld be the same on multi-gpus after backward()
    size_t memcpy_size =
        Base::get_batch_size(true) * Base::get_slot_num() * Base::get_embedding_vec_size();

    functors_.get_backward_results(devIndex, memcpy_size, wgrad_tensors_, wgrad,
                                   Base::get_resource_manager());

    return;
  }

  /**
   * Get the update_params() results(the hash table, including hash_table_keys
   * and hash_table_values) from GPUs and copy them to the host pointers.
   * This function is only used for unit test.
   * @param hash_table_key the host pointer for stroing the hash table keys.
   * @param hash_table_value the host pointer for stroing the hash table values.
   */
  void get_update_params_results(Tensor2<TypeHashKey> &hash_table_key,
                                 Tensor2<float> &hash_table_value) override {
    functors_.get_update_params_results(Base::get_embedding_vec_size(), max_vocabulary_size_,
                                        hash_table_value_tensors_, hash_tables_, hash_table_key,
                                        hash_table_value, Base::get_resource_manager());

    return;
  }

  /**
   * Check overflow
   * @param lr
   */
  void check_overflow() const override {
    CudaDeviceContext context;

    for (size_t id = 0; id < Base::get_resource_manager().get_local_gpu_count(); id++) {
      context.set_device(Base::get_local_gpu(id).get_device_id());
      size_t count = hash_tables_[id]->get_size(Base::get_local_gpu(id).get_stream());
      if (count > max_vocabulary_size_per_gpu_) {
        CK_THROW_(Error_t::OutOfBound, "Runtime vocabulary size (" + std::to_string(count) +
                                           ") exceeds max_vocabulary_size_per_gpu (" +
                                           std::to_string(max_vocabulary_size_per_gpu_) +
                                           ") on GPU " +
                                           std::to_string(Base::get_local_gpu(id).get_device_id()) +
                                           ", new feature insertion failed.\n");
      }
    }
  }

  /** only used in tf embedding plugin to distribute top_gradients to each GPUs' output tensor.
   */
  cudaError_t update_top_gradients(const bool on_gpu, const void *const top_gradients) override {
    auto output_tensors = Base::get_output_tensors(true);
    CudaDeviceContext context;

    const auto top_gradients_internel = reinterpret_cast<const TypeEmbeddingComp *>(top_gradients);
    cudaMemcpyKind direction = (on_gpu ? cudaMemcpyDeviceToDevice : cudaMemcpyHostToDevice);

    cudaError_t error = cudaError_t::cudaSuccess;
    for (size_t dev_id = 0; dev_id < Base::get_resource_manager().get_local_gpu_count(); ++dev_id) {
      context.set_device(Base::get_local_gpu(dev_id).get_device_id());

      error = cudaMemcpyAsync(
          output_tensors[dev_id].get_ptr(),
          top_gradients_internel + dev_id * output_tensors[dev_id].get_num_elements(),
          output_tensors[dev_id].get_size_in_bytes(), direction,
          Base::get_local_gpu(dev_id).get_stream());
      if (error != cudaError_t::cudaSuccess) return error;
    }

    for (size_t dev_id = 0; dev_id < Base::get_resource_manager().get_local_gpu_count(); ++dev_id) {
      context.set_device(Base::get_local_gpu(dev_id).get_device_id());
      error = cudaStreamSynchronize(Base::get_local_gpu(dev_id).get_stream());
      if (error != cudaError_t::cudaSuccess) return error;
    }

    return cudaError_t::cudaSuccess;
  }

};  // end of class DistributedSlotSparseEmbeddingHash

}  // namespace HugeCTR<|MERGE_RESOLUTION|>--- conflicted
+++ resolved
@@ -111,11 +111,7 @@
    * @param context gpu device context, for switching device
    */
   void dump_parameters(
-<<<<<<< HEAD
       const std::string &sparse_model, size_t vocabulary_size, size_t embedding_vec_size,
-=======
-      std::ostream &weight_stream, size_t vocabulary_size, size_t embedding_vec_size,
->>>>>>> 57c47079
       const Tensors2<float> &hash_table_value_tensors,
       const std::vector<std::shared_ptr<HashTable<TypeHashKey, size_t>>> &hash_tables) const;
   void dump_parameters(
@@ -241,30 +237,19 @@
    * upload it onto multi-GPUs global memory.
    * @param sparse_model the folder name of sparse model.
    */
-<<<<<<< HEAD
   void load_parameters(std::string sparse_model) override;
   void load_parameters(BufferBag& buf_bag, size_t num) override;
-=======
-  void load_parameters(std::istream &stream) override;
-  void load_parameters(const TensorBag2 &keys, const Tensor2<float> &embeddings,
-                       size_t num) override;
->>>>>>> 57c47079
 
   /**
    * Download the hash table from multi-GPUs global memroy to CPU memory
    * and write it to the weight_stream on the host.
    * @param sparse_model the folder name of sparse model.
    */
-<<<<<<< HEAD
   void dump_parameters(std::string sparse_model) const override;
   void dump_parameters(BufferBag& buf_bag, size_t *num) const override;
 
   void dump_opt_states(std::ofstream& stream) override;
   void load_opt_states(std::ifstream& stream) override;
-=======
-  void dump_parameters(std::ostream &weight_stream) const override;
-  void dump_parameters(TensorBag2 keys, Tensor2<float> &embeddings, size_t *num) const override;
->>>>>>> 57c47079
 
   /**
    * Reset the embedding
