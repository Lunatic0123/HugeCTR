/*
 * Copyright (c) 2021, NVIDIA CORPORATION.
 *
 * Licensed under the Apache License, Version 2.0 (the "License");
 * you may not use this file except in compliance with the License.
 * You may obtain a copy of the License at
 *
 *     http://www.apache.org/licenses/LICENSE-2.0
 *
 * Unless required by applicable law or agreed to in writing, software
 * distributed under the License is distributed on an "AS IS" BASIS,
 * WITHOUT WARRANTIES OR CONDITIONS OF ANY KIND, either express or implied.
 * See the License for the specific language governing permissions and
 * limitations under the License.
 */
#pragma once
#include <HugeCTR/include/embedding.hpp>
#include <HugeCTR/include/model_oversubscriber/model_oversubscriber.hpp>
#include <common.hpp>
#include <embedding.hpp>
#include <loss.hpp>
#include <metrics.hpp>
#include <network.hpp>
#include <optimizer.hpp>
#include <parser.hpp>
#include <string>
#include <thread>
#include <utility>
<<<<<<< HEAD
#include <HugeCTR/include/embedding.hpp>
#include <HugeCTR/include/model_oversubscriber/model_oversubscriber.hpp>
#include <exchange_wgrad.hpp>
=======
>>>>>>> 37d7eab5
#include <utils.hpp>

namespace HugeCTR {

namespace {

std::map<Layer_t, std::string> LAYER_TYPE_TO_STRING = {
    {Layer_t::BatchNorm, "BatchNorm"},
    {Layer_t::BinaryCrossEntropyLoss, "BinaryCrossEntropyLoss"},
    {Layer_t::Cast, "Cast"},
    {Layer_t::Concat, "Concat"},
    {Layer_t::Dropout, "Dropout"},
    {Layer_t::ELU, "ELU"},
    {Layer_t::InnerProduct, "InnerProduct"},
    {Layer_t::Interaction, "Interaction"},
    {Layer_t::ReLU, "ReLU"},
    {Layer_t::Reshape, "Reshape"},
    {Layer_t::Sigmoid, "Sigmoid"},
    {Layer_t::Slice, "Slice"},
    {Layer_t::WeightMultiply, "WeightMultiply"},
    {Layer_t::FmOrder2, "FmOrder2"},
    {Layer_t::Add, "Add"},
    {Layer_t::ReduceSum, "ReduceSum"},
    {Layer_t::Softmax, "Softmax"},
    {Layer_t::Gather, "Gather"},
    {Layer_t::PReLU_Dice, "PReLU_Dice"},
    {Layer_t::GRU, "GRU"},
    {Layer_t::Scale, "Scale"},
    {Layer_t::FusedReshapeConcat, "FusedReshapeConcat"},
    {Layer_t::FusedReshapeConcatGeneral, "FusedReshapeConcatGeneral"},
    {Layer_t::Sub, "Sub"},
    {Layer_t::ReduceMean, "ReduceMean"},
    {Layer_t::DotProduct, "DotProduct"},
    {Layer_t::CrossEntropyLoss, "CrossEntropyLoss"},
    {Layer_t::MultiCrossEntropyLoss, "MultiCrossEntropyLoss"},
    {Layer_t::ElementwiseMultiply, "ElementwiseMultiply"},
    {Layer_t::MultiCross, "MultiCross"}};

std::map<Layer_t, std::string> LAYER_TYPE_TO_STRING_MP = {
    {Layer_t::BatchNorm, "BatchNorm"},
    {Layer_t::BinaryCrossEntropyLoss, "BinaryCrossEntropyLoss"},
    {Layer_t::Cast, "Cast"},
    {Layer_t::Concat, "Concat"},
    {Layer_t::Dropout, "Dropout"},
    {Layer_t::ELU, "ELU"},
    {Layer_t::InnerProduct, "InnerProduct"},
    {Layer_t::Interaction, "Interaction"},
    {Layer_t::ReLU, "ReLU"},
    {Layer_t::Reshape, "Reshape"},
    {Layer_t::Sigmoid, "Sigmoid"},
    {Layer_t::Slice, "Slice"},
    {Layer_t::WeightMultiply, "WeightMultiply"},
    {Layer_t::FmOrder2, "FmOrder2"},
    {Layer_t::Add, "Add"},
    {Layer_t::ReduceSum, "ReduceSum"},
    {Layer_t::DotProduct, "DotProduct"},
    {Layer_t::ElementwiseMultiply, "ElementwiseMultiply"},
    {Layer_t::FusedInnerProduct, "FusedInnerProduct"},
    {Layer_t::MultiCross, "MultiCross"}};

std::map<Embedding_t, std::string> EMBEDDING_TYPE_TO_STRING = {
    {Embedding_t::DistributedSlotSparseEmbeddingHash, "DistributedSlotSparseEmbeddingHash"},
    {Embedding_t::LocalizedSlotSparseEmbeddingHash, "LocalizedSlotSparseEmbeddingHash"},
    {Embedding_t::LocalizedSlotSparseEmbeddingOneHot, "LocalizedSlotSparseEmbeddingOneHot"},
    {Embedding_t::HybridSparseEmbedding, "HybridSparseEmbedding"}};

std::map<DataReaderSparse_t, std::string> READER_SPARSE_TYPE_TO_STRING = {
    {DataReaderSparse_t::Distributed, "DistributedSlot"},
    {DataReaderSparse_t::Localized, "LocalizedSlot"}};

std::map<Initializer_t, std::string> INITIALIZER_TYPE_TO_STRING = {
    {Initializer_t::Uniform, "Uniform"},
    {Initializer_t::XavierNorm, "XavierNorm"},
    {Initializer_t::XavierUniform, "XavierUniform"},
    {Initializer_t::Zero, "Zero"}};
<<<<<<< HEAD

std::map<AllReduceAlgo, std::string> ALLREDUCE_ALGO_TO_STRING = {
  {AllReduceAlgo::ONESHOT, "OneShot"},
  {AllReduceAlgo::NCCL, "NCCL"}};

std::map<hybrid_embedding::CommunicationType, std::string> HE_COMM_TYPE_TO_STRING = {
  {hybrid_embedding::CommunicationType::IB_NVLink_Hier, "IB_NVLink_Hierarchical"},
  {hybrid_embedding::CommunicationType::IB_NVLink, "IB_NVLink"},
  {hybrid_embedding::CommunicationType::NVLink_SingleNode, "NVLink_SingleNode"}};

std::map<hybrid_embedding::HybridEmbeddingType, std::string> HE_TYPE_TO_STRING = {
  {hybrid_embedding::HybridEmbeddingType::Distributed, "Distributed"}};

std::map<FcPosition_t, std::string> FC_POSITION_TO_STRING = {
  {FcPosition_t::Head, "Head"},
  {FcPosition_t::Body, "Body"},
  {FcPosition_t::Tail, "Tail"},
  {FcPosition_t::Isolated, "Isolated"},
  {FcPosition_t::None, "None"},};

std::map<Activation_t, std::string> FC_ACTIVATION_TO_STRING = {
  {Activation_t::Relu, "Relu"},
  {Activation_t::None, "None"}};
=======
>>>>>>> 37d7eab5

}  // end of namespace

struct DataReaderParams {
  DataReaderType_t data_reader_type;
  std::vector<std::string> source;
  std::vector<std::string> keyset;
  std::string eval_source;
  Check_t check_type;
  int cache_eval_data;
  long long num_samples;
  long long eval_num_samples;
  bool float_label_dense;
  int num_workers;
  std::vector<long long int> slot_size_array;
<<<<<<< HEAD
  AsyncParam async_param;
  DataReaderParams(DataReaderType_t data_reader_type,
       std::vector<std::string> source,
       std::vector<std::string> keyset,
       std::string eval_source,
       Check_t check_type,
       int cache_eval_data,
       long long num_samples,
       long long eval_num_samples,
       bool float_label_dense,
       int num_workers,
       std::vector<long long>& slot_size_array,
      const AsyncParam& async_param);
=======
  DataReaderParams(DataReaderType_t data_reader_type, std::vector<std::string> source,
                   std::vector<std::string> keyset, std::string eval_source, Check_t check_type,
                   int cache_eval_data, long long num_samples, long long eval_num_samples,
                   bool float_label_dense, int num_workers,
                   std::vector<long long int> slot_size_array = std::vector<long long int>());
>>>>>>> 37d7eab5
};

struct Input {
  int label_dim;
  std::string label_name;
  int dense_dim;
  std::string dense_name;
  std::vector<DataReaderSparseParam> data_reader_sparse_param_array;
<<<<<<< HEAD
  Input(int label_dim,
        std::string label_name,
        int dense_dim,
        std::string dense_name,
=======
  Input(int label_dim, std::string label_name, int dense_dim, std::string dense_name,
>>>>>>> 37d7eab5
        std::vector<DataReaderSparseParam>& data_reader_sparse_param_array);
};

struct SparseEmbedding {
  Embedding_t embedding_type;
  size_t max_vocabulary_size_per_gpu;
  size_t embedding_vec_size;
  int combiner;
  std::string sparse_embedding_name;
  std::string bottom_name;
  std::vector<size_t> slot_size_array;
  std::shared_ptr<OptParamsPy> embedding_opt_params;
<<<<<<< HEAD
  HybridEmbeddingParam hybrid_embedding_param;
  SparseEmbedding(Embedding_t embedding_type,
                 size_t workspace_size_per_gpu_in_mb,
                 size_t embedding_vec_size,
                 const std::string &combiner_str,
                 std::string sparse_embedding_name,
                 std::string bottom_name,
                 std::vector<size_t>& slot_size_array,
                 std::shared_ptr<OptParamsPy>& embedding_opt_params,
                 const HybridEmbeddingParam& hybrid_embedding_param);

=======

  SparseEmbedding(Embedding_t embedding_type, size_t workspace_size_per_gpu_in_mb,
                  size_t embedding_vec_size, const std::string& combiner_str,
                  std::string sparse_embedding_name, std::string bottom_name,
                  std::vector<size_t>& slot_size_array,
                  std::shared_ptr<OptParamsPy>& embedding_opt_params);
>>>>>>> 37d7eab5
};

struct ModelOversubscriberParams {
  bool use_model_oversubscriber;
  bool use_host_memory_ps;
  bool train_from_scratch;
  std::vector<std::string> trained_sparse_models;
  std::vector<std::string> dest_sparse_models;
  std::vector<std::string> incremental_keyset_files;
  ModelOversubscriberParams(bool train_from_scratch, bool use_host_memory_ps,
                            std::vector<std::string>& trained_sparse_models,
                            std::vector<std::string>& dest_sparse_models);
  ModelOversubscriberParams();
};

struct DenseLayer {
  Layer_t layer_type;
  std::vector<std::string> bottom_names;
  std::vector<std::string> top_names;
  float factor;
  float eps;
  Initializer_t gamma_init_type;
  Initializer_t beta_init_type;
  float dropout_rate;
  float elu_alpha;
  size_t num_output;
  Initializer_t weight_init_type;
  Initializer_t bias_init_type;
  int num_layers;
  size_t leading_dim;
  size_t time_step;
  size_t batchsize;
  size_t SeqLength;
  size_t vector_size;
  bool selected;
  std::vector<int> selected_slots;
  std::vector<std::pair<int, int>> ranges;
  std::vector<int> indices;
  std::vector<size_t> weight_dims;
  size_t out_dim;
  int axis;
  std::vector<float> target_weight_vec;
  bool use_regularizer;
  Regularizer_t regularizer_type;
  float lambda;
<<<<<<< HEAD
  FcPosition_t pos_type;
  Activation_t act_type;
  DenseLayer(Layer_t layer_type,
             std::vector<std::string>& bottom_names,
             std::vector<std::string>& top_names,
             float factor = 1.0,
             float eps = 0.00001,
             Initializer_t gamma_init_type = Initializer_t::Default,
             Initializer_t beta_init_type = Initializer_t::Default,
             float dropout_rate = 0.5,
             float elu_alpha = 1.0,
             size_t num_output = 1,
             Initializer_t weight_init_type = Initializer_t::Default,
             Initializer_t bias_init_type = Initializer_t::Default,
             int num_layers = 0,
             size_t leading_dim = 1,
             size_t time_step = 0,
             size_t batchsize = 1,
             size_t SeqLength = 1,
             size_t vector_size = 1, 
             bool selected = false,
             std::vector<int> selected_slots = std::vector<int>(),
             std::vector<std::pair<int, int>> ranges = std::vector<std::pair<int, int>>(),
             std::vector<int> indices = std::vector<int>(),
             std::vector<size_t> weight_dims = std::vector<size_t>(),
             size_t out_dim = 0,
             int axis = 1,
             std::vector<float> target_weight_vec = std::vector<float>(),
             bool use_regularizer = false,
             Regularizer_t regularizer_type = Regularizer_t::L1,
             float lambda = 0,
             FcPosition_t pos_type = FcPosition_t::Isolated,
             Activation_t act_type = Activation_t::Relu);
=======
  DenseLayer(Layer_t layer_type, std::vector<std::string>& bottom_names,
             std::vector<std::string>& top_names, float factor = 1.0, float eps = 0.00001,
             Initializer_t gamma_init_type = Initializer_t::Default,
             Initializer_t beta_init_type = Initializer_t::Default, float dropout_rate = 0.5,
             float elu_alpha = 1.0, size_t num_output = 1,
             Initializer_t weight_init_type = Initializer_t::Default,
             Initializer_t bias_init_type = Initializer_t::Default, int num_layers = 0,
             size_t leading_dim = 1, size_t time_step = 0, size_t batchsize = 1,
             size_t SeqLength = 1, size_t vector_size = 1, bool selected = false,
             std::vector<int> selected_slots = std::vector<int>(),
             std::vector<std::pair<int, int>> ranges = std::vector<std::pair<int, int>>(),
             std::vector<int> indices = std::vector<int>(),
             std::vector<size_t> weight_dims = std::vector<size_t>(), size_t out_dim = 0,
             int axis = 1, std::vector<float> target_weight_vec = std::vector<float>(),
             bool use_regularizer = false, Regularizer_t regularizer_type = Regularizer_t::L1,
             float lambda = 0);
>>>>>>> 37d7eab5
};

template <typename TypeKey>
void add_input(Input& input, DataReaderParams& reader_params,
<<<<<<< HEAD
            std::map<std::string, SparseInput<TypeKey>>& sparse_input_map,
            std::vector<std::vector<TensorEntry>>& train_tensor_entries_list,
            std::vector<std::vector<TensorEntry>>& evaluate_tensor_entries_list,
            std::shared_ptr<IDataReader>& train_data_reader,
            std::shared_ptr<IDataReader>& evaluate_data_reader,
            std::shared_ptr<IDataReader>& init_data_reader, size_t batch_size,
            size_t batch_size_eval, bool use_mixed_precision, bool repeat_dataset,
            bool enable_overlap, size_t num_iterations_statistics,
            const std::shared_ptr<ResourceManager> resource_manager);

template <typename TypeKey, typename TypeFP>
void add_sparse_embedding(SparseEmbedding& sparse_embedding,
            std::map<std::string, SparseInput<TypeKey>>& sparse_input_map,
            std::vector<std::vector<TensorEntry>>& train_tensor_entries_list,
            std::vector<std::vector<TensorEntry>>& evaluate_tensor_entries_list,
            std::vector<std::shared_ptr<IEmbedding>>& embeddings,
            const std::shared_ptr<ResourceManager>& resource_manager,
            size_t batch_size, size_t batch_size_eval,
            OptParams& embedding_opt_params,
            std::shared_ptr<ExchangeWgrad>& exchange_wgrad,
            bool use_cuda_graph, bool grouped_all_reduce,
            bool use_holistic_cuda_graph, size_t num_iterations_statistics,
            GpuLearningRateSchedulers& gpu_lr_sches);

=======
               std::map<std::string, SparseInput<TypeKey>>& sparse_input_map,
               std::vector<std::vector<TensorEntry>>& train_tensor_entries_list,
               std::vector<std::vector<TensorEntry>>& evaluate_tensor_entries_list,
               std::shared_ptr<IDataReader>& train_data_reader,
               std::shared_ptr<IDataReader>& evaluate_data_reader, size_t batch_size,
               size_t batch_size_eval, bool use_mixed_precision, bool repeat_dataset,
               const std::shared_ptr<ResourceManager> resource_manager);

template <typename TypeKey, typename TypeFP>
void add_sparse_embedding(SparseEmbedding& sparse_embedding,
                          std::map<std::string, SparseInput<TypeKey>>& sparse_input_map,
                          std::vector<std::vector<TensorEntry>>& train_tensor_entries_list,
                          std::vector<std::vector<TensorEntry>>& evaluate_tensor_entries_list,
                          std::vector<std::shared_ptr<IEmbedding>>& embeddings,
                          const std::shared_ptr<ResourceManager>& resource_manager,
                          size_t batch_size, size_t batch_size_eval,
                          OptParams& embedding_opt_params);
>>>>>>> 37d7eab5

Input get_input_from_json(const nlohmann::json& j_input);

DenseLayer get_dense_layer_from_json(const nlohmann::json& j_dense_layer);

SparseEmbedding get_sparse_embedding_from_json(
    const nlohmann::json& j_sparse_embedding);

void save_graph_to_json(nlohmann::json& layer_config_array,
                        std::vector<DenseLayer>& dense_layer_params,
                        std::vector<SparseEmbedding>& sparse_embedding_params,
                        std::vector<Input>& input_params,
                        std::vector<std::shared_ptr<OptParamsPy>>& embedding_opt_params_list);

void init_optimizer(OptParams& opt_params, const Solver& solver,
                    const std::shared_ptr<OptParamsPy>& opt_params_py);

<<<<<<< HEAD
void init_learning_rate_scheduler(std::shared_ptr<LearningRateScheduler>& lr_sch, const Solver& solver,
                                  GpuLearningRateSchedulers& gpu_lr_sches,
                                  const std::shared_ptr<ResourceManager>& resource_manager);
=======
void init_learning_rate_scheduler(std::shared_ptr<LearningRateScheduler>& lr_sch,
                                  const Solver& solver);
>>>>>>> 37d7eab5
/**
 * @brief Main HugeCTR class
 *
 * This is a class supporting basic usages of hugectr, which includes
 * train; evaluation; get loss; load and download trained parameters.
 * To learn how to use those method, please refer to main.cpp.
 */
class Model {
 public:
  ~Model();
  Model(const Solver& solver, const DataReaderParams& reader_params,
        std::shared_ptr<OptParamsPy>& opt_params,
        std::shared_ptr<ModelOversubscriberParams>& mos_params);
  Model(const Model&) = delete;
  Model& operator=(const Model&) = delete;

  void graph_to_json(std::string graph_config_file);

  void construct_from_json(const std::string& graph_config_file, bool include_dense_network);

  void add(Input& input);

  void add(SparseEmbedding& sparse_embedding);

  void add(DenseLayer& dense_layer);

  void compile();

  void summary();

  void fit(int num_epochs, int max_iter, int display, int eval_interval, int snapshot,
           std::string snapshot_prefix);

<<<<<<< HEAD
  void set_source(std::vector<std::string> source,
                  std::vector<std::string> keyset, std::string eval_source);
=======
  void set_source(std::vector<std::string> source, std::vector<std::string> keyset,
                  std::string eval_source);
>>>>>>> 37d7eab5

  void set_source(std::string source, std::string eval_source);

  bool train();

  bool eval(int eval_batch = -1);

  std::vector<std::pair<std::string, float>> get_eval_metrics();

  Error_t get_current_loss(float* loss);

  Error_t download_params_to_files(std::string prefix, int iter);

  Error_t export_predictions(const std::string& output_prediction_file_name,
                             const std::string& output_label_file_name);

  void check_overflow() const;

  void copy_weights_for_evaluation();

  void start_data_reading() {
    train_data_reader_->start();
    evaluate_data_reader_->start();
  }

  void reset_learning_rate_scheduler(float base_lr, size_t warmup_steps, size_t decay_start,
                                     size_t decay_steps, float decay_power, float end_lr) {
    if (!lr_sch_) {
      CK_THROW_(Error_t::IllegalCall,
          "learning rate scheduler should be initialized first");
    }
    lr_sch_->reset(base_lr, warmup_steps, decay_start, decay_steps, decay_power, end_lr);
  }

  Error_t set_learning_rate(float lr) {
    float lr_embedding = is_embedding_trainable_ ? lr : 0.0;
    float lr_dense = is_dense_trainable_ ? lr : 0.0;
    for (auto& embedding : embeddings_) {
      embedding->set_learning_rate(lr_embedding);
    }
    for (auto& network : networks_) {
      network->set_learning_rate(lr_dense);
    }
    return Error_t::Success;
  }

  long long get_params_num() {
    long long size = 0;
    for (auto& embedding : embeddings_) {
      size += embedding->get_params_num();
    }
    return static_cast<long long>(networks_[0]->get_params_num()) + size;
  }

  const std::shared_ptr<ModelOversubscriber>& get_model_oversubscriber() const {
    if (!model_oversubscriber_) {
      CK_THROW_(Error_t::IllegalCall, "model oversubscriber should be initialized first");
    }
    return model_oversubscriber_;
  }

  const std::shared_ptr<IDataReader>& get_train_data_reader() const {
    if (!train_data_reader_) {
      CK_THROW_(Error_t::IllegalCall, "train data reader should be initialized first");
    }
    return train_data_reader_;
  }
  const std::shared_ptr<IDataReader>& get_evaluate_data_reader() const {
    if (!evaluate_data_reader_) {
      CK_THROW_(Error_t::IllegalCall, "evaluate data reader should be initialized first");
    }
    return evaluate_data_reader_;
  }
  const std::shared_ptr<LearningRateScheduler>& get_learning_rate_scheduler() const {
    if (!lr_sch_) {
      CK_THROW_(Error_t::IllegalCall, "learning rate scheduler should be initialized first");
    }
    return lr_sch_;
<<<<<<< HEAD
  }

  bool use_gpu_learning_rate_scheduling() const {
    return !embeddings_[0]->get_learning_rate_schedulers().empty();
=======
>>>>>>> 37d7eab5
  }

  void load_dense_weights(const std::string& dense_model_file);
  void load_sparse_weights(const std::vector<std::string>& sparse_embedding_files);
  void load_dense_optimizer_states(const std::string& dense_opt_states_file);
  void load_sparse_optimizer_states(const std::vector<std::string>& sparse_opt_states_files);
  void freeze_embedding() { is_embedding_trainable_ = false; };
  void freeze_dense() { is_dense_trainable_ = false; };
  void unfreeze_embedding() { is_embedding_trainable_ = true; };
  void unfreeze_dense() { is_dense_trainable_ = true; };
  std::vector<std::pair<std::vector<long long>, std::vector<float>>>& get_incremental_model();

 private:
  Solver solver_;
  DataReaderParams reader_params_;
  OptParams opt_params_;
  std::shared_ptr<OptParamsPy> opt_params_py_;
  std::shared_ptr<ModelOversubscriberParams> mos_params_;
  std::vector<std::shared_ptr<OptParamsPy>> embedding_opt_params_list_;
  std::shared_ptr<LearningRateScheduler> lr_sch_;
  GpuLearningRateSchedulers gpu_lr_sches_;

  std::map<std::string, SparseInput<long long>> sparse_input_map_64_;
  std::map<std::string, SparseInput<unsigned int>> sparse_input_map_32_;
  std::vector<std::vector<TensorEntry>> train_tensor_entries_list_;
  std::vector<std::vector<TensorEntry>> evaluate_tensor_entries_list_;
  std::map<std::string, bool> tensor_active_;

  bool data_reader_train_status_;
  bool data_reader_eval_status_;
  bool buff_allocated_;
  bool mos_created_;
  bool is_embedding_trainable_;
  bool is_dense_trainable_;
  std::vector<std::shared_ptr<GeneralBuffer2<CudaAllocator>>> blobs_buff_list_;
  std::vector<std::shared_ptr<BufferBlock2<float>>> train_weight_buff_list_;
  std::vector<std::shared_ptr<BufferBlock2<__half>>> train_weight_buff_half_list_;
  std::vector<std::shared_ptr<BufferBlock2<float>>> wgrad_buff_list_;
  std::vector<std::shared_ptr<BufferBlock2<__half>>> wgrad_buff_half_list_;
  std::vector<std::shared_ptr<BufferBlock2<float>>> evaluate_weight_buff_list_;
  std::vector<std::shared_ptr<BufferBlock2<__half>>> evaluate_weight_buff_half_list_;
  std::vector<std::shared_ptr<BufferBlock2<float>>> wgrad_buff_placeholder_list_;
  std::vector<std::shared_ptr<BufferBlock2<__half>>> wgrad_buff_half_placeholder_list_;

  std::vector<std::shared_ptr<BufferBlock2<float>>> opt_buff_list_;
  std::vector<std::shared_ptr<BufferBlock2<__half>>> opt_buff_half_list_;

  bool set_source_flag_{true};
  std::vector<std::pair<std::vector<long long>, std::vector<float>>> inc_sparse_model_;

  std::vector<DenseLayer> dense_layer_params_;
  std::vector<SparseEmbedding> sparse_embedding_params_;
  std::vector<Input> input_params_;
  std::vector<std::string> data_input_info_; /**< data input name */
  std::map<std::string, std::vector<size_t>> tensor_shape_info_;
  std::vector<std::pair<std::string, std::string>>
      input_output_info_;                               /**< input output name of each layer. */
  std::vector<std::string> layer_info_;                 /**< type of each layer. */
  std::vector<std::shared_ptr<Network>> networks_;      /**< networks (dense) used in training. */
  std::vector<std::shared_ptr<IEmbedding>> embeddings_; /**< embedding */
  std::shared_ptr<ModelOversubscriber>
      model_oversubscriber_; /**< model oversubscriber for model oversubscribing. */

  std::shared_ptr<IDataReader>
      train_data_reader_; /**< data reader to reading data from data set to embedding. */
  std::shared_ptr<IDataReader> evaluate_data_reader_; /**< data reader for evaluation. */
  std::shared_ptr<ResourceManager>
      resource_manager_;     /**< GPU resources include handles and streams etc.*/
  metrics::Metrics metrics_; /**< evaluation metrics. */

  long long current_eval_batchsize_; /**< used for export prediction in epoch mode. */
<<<<<<< HEAD
  
  std::shared_ptr<IDataReader> init_data_reader_;
  std::shared_ptr<ExchangeWgrad> exchange_wgrad_;
  struct HolisticCudaGraph {
    std::vector<bool> initialized;
    std::vector<cudaGraphExec_t> instance;
    std::vector<cudaEvent_t> fork_event;
  } train_graph_;
  bool mlperf_bottom_mlp_;
=======
>>>>>>> 37d7eab5

  Error_t download_dense_params_to_files_(std::string weights_file,
                                          std::string dense_opt_states_file);

  Error_t download_sparse_params_to_files_(const std::vector<std::string>& embedding_files,
                                           const std::vector<std::string>& sparse_opt_state_files);

  template <typename TypeEmbeddingComp>
  std::shared_ptr<ModelOversubscriber> create_model_oversubscriber_(
      bool use_host_memory_ps, const std::vector<std::string>& sparse_embedding_files);
  void init_params_for_dense_();
  void init_params_for_sparse_();
  void init_model_oversubscriber_(bool use_host_memory_ps,
                                  const std::vector<std::string>& sparse_embedding_files);
  Error_t load_params_for_dense_(const std::string& model_file);
  Error_t load_params_for_sparse_(const std::vector<std::string>& embedding_file);
  Error_t load_opt_states_for_dense_(const std::string& dense_opt_states_file);
  Error_t load_opt_states_for_sparse_(const std::vector<std::string>& sparse_opt_states_files);
  void exchange_wgrad(size_t device_id);
  void train_overlapped();
};

}  // namespace HugeCTR<|MERGE_RESOLUTION|>--- conflicted
+++ resolved
@@ -26,12 +26,9 @@
 #include <string>
 #include <thread>
 #include <utility>
-<<<<<<< HEAD
 #include <HugeCTR/include/embedding.hpp>
 #include <HugeCTR/include/model_oversubscriber/model_oversubscriber.hpp>
 #include <exchange_wgrad.hpp>
-=======
->>>>>>> 37d7eab5
 #include <utils.hpp>
 
 namespace HugeCTR {
@@ -107,7 +104,6 @@
     {Initializer_t::XavierNorm, "XavierNorm"},
     {Initializer_t::XavierUniform, "XavierUniform"},
     {Initializer_t::Zero, "Zero"}};
-<<<<<<< HEAD
 
 std::map<AllReduceAlgo, std::string> ALLREDUCE_ALGO_TO_STRING = {
   {AllReduceAlgo::ONESHOT, "OneShot"},
@@ -131,8 +127,6 @@
 std::map<Activation_t, std::string> FC_ACTIVATION_TO_STRING = {
   {Activation_t::Relu, "Relu"},
   {Activation_t::None, "None"}};
-=======
->>>>>>> 37d7eab5
 
 }  // end of namespace
 
@@ -148,7 +142,6 @@
   bool float_label_dense;
   int num_workers;
   std::vector<long long int> slot_size_array;
-<<<<<<< HEAD
   AsyncParam async_param;
   DataReaderParams(DataReaderType_t data_reader_type,
        std::vector<std::string> source,
@@ -162,13 +155,6 @@
        int num_workers,
        std::vector<long long>& slot_size_array,
       const AsyncParam& async_param);
-=======
-  DataReaderParams(DataReaderType_t data_reader_type, std::vector<std::string> source,
-                   std::vector<std::string> keyset, std::string eval_source, Check_t check_type,
-                   int cache_eval_data, long long num_samples, long long eval_num_samples,
-                   bool float_label_dense, int num_workers,
-                   std::vector<long long int> slot_size_array = std::vector<long long int>());
->>>>>>> 37d7eab5
 };
 
 struct Input {
@@ -177,14 +163,10 @@
   int dense_dim;
   std::string dense_name;
   std::vector<DataReaderSparseParam> data_reader_sparse_param_array;
-<<<<<<< HEAD
   Input(int label_dim,
         std::string label_name,
         int dense_dim,
         std::string dense_name,
-=======
-  Input(int label_dim, std::string label_name, int dense_dim, std::string dense_name,
->>>>>>> 37d7eab5
         std::vector<DataReaderSparseParam>& data_reader_sparse_param_array);
 };
 
@@ -197,7 +179,6 @@
   std::string bottom_name;
   std::vector<size_t> slot_size_array;
   std::shared_ptr<OptParamsPy> embedding_opt_params;
-<<<<<<< HEAD
   HybridEmbeddingParam hybrid_embedding_param;
   SparseEmbedding(Embedding_t embedding_type,
                  size_t workspace_size_per_gpu_in_mb,
@@ -209,14 +190,6 @@
                  std::shared_ptr<OptParamsPy>& embedding_opt_params,
                  const HybridEmbeddingParam& hybrid_embedding_param);
 
-=======
-
-  SparseEmbedding(Embedding_t embedding_type, size_t workspace_size_per_gpu_in_mb,
-                  size_t embedding_vec_size, const std::string& combiner_str,
-                  std::string sparse_embedding_name, std::string bottom_name,
-                  std::vector<size_t>& slot_size_array,
-                  std::shared_ptr<OptParamsPy>& embedding_opt_params);
->>>>>>> 37d7eab5
 };
 
 struct ModelOversubscriberParams {
@@ -262,7 +235,6 @@
   bool use_regularizer;
   Regularizer_t regularizer_type;
   float lambda;
-<<<<<<< HEAD
   FcPosition_t pos_type;
   Activation_t act_type;
   DenseLayer(Layer_t layer_type,
@@ -296,29 +268,10 @@
              float lambda = 0,
              FcPosition_t pos_type = FcPosition_t::Isolated,
              Activation_t act_type = Activation_t::Relu);
-=======
-  DenseLayer(Layer_t layer_type, std::vector<std::string>& bottom_names,
-             std::vector<std::string>& top_names, float factor = 1.0, float eps = 0.00001,
-             Initializer_t gamma_init_type = Initializer_t::Default,
-             Initializer_t beta_init_type = Initializer_t::Default, float dropout_rate = 0.5,
-             float elu_alpha = 1.0, size_t num_output = 1,
-             Initializer_t weight_init_type = Initializer_t::Default,
-             Initializer_t bias_init_type = Initializer_t::Default, int num_layers = 0,
-             size_t leading_dim = 1, size_t time_step = 0, size_t batchsize = 1,
-             size_t SeqLength = 1, size_t vector_size = 1, bool selected = false,
-             std::vector<int> selected_slots = std::vector<int>(),
-             std::vector<std::pair<int, int>> ranges = std::vector<std::pair<int, int>>(),
-             std::vector<int> indices = std::vector<int>(),
-             std::vector<size_t> weight_dims = std::vector<size_t>(), size_t out_dim = 0,
-             int axis = 1, std::vector<float> target_weight_vec = std::vector<float>(),
-             bool use_regularizer = false, Regularizer_t regularizer_type = Regularizer_t::L1,
-             float lambda = 0);
->>>>>>> 37d7eab5
 };
 
 template <typename TypeKey>
 void add_input(Input& input, DataReaderParams& reader_params,
-<<<<<<< HEAD
             std::map<std::string, SparseInput<TypeKey>>& sparse_input_map,
             std::vector<std::vector<TensorEntry>>& train_tensor_entries_list,
             std::vector<std::vector<TensorEntry>>& evaluate_tensor_entries_list,
@@ -343,25 +296,6 @@
             bool use_holistic_cuda_graph, size_t num_iterations_statistics,
             GpuLearningRateSchedulers& gpu_lr_sches);
 
-=======
-               std::map<std::string, SparseInput<TypeKey>>& sparse_input_map,
-               std::vector<std::vector<TensorEntry>>& train_tensor_entries_list,
-               std::vector<std::vector<TensorEntry>>& evaluate_tensor_entries_list,
-               std::shared_ptr<IDataReader>& train_data_reader,
-               std::shared_ptr<IDataReader>& evaluate_data_reader, size_t batch_size,
-               size_t batch_size_eval, bool use_mixed_precision, bool repeat_dataset,
-               const std::shared_ptr<ResourceManager> resource_manager);
-
-template <typename TypeKey, typename TypeFP>
-void add_sparse_embedding(SparseEmbedding& sparse_embedding,
-                          std::map<std::string, SparseInput<TypeKey>>& sparse_input_map,
-                          std::vector<std::vector<TensorEntry>>& train_tensor_entries_list,
-                          std::vector<std::vector<TensorEntry>>& evaluate_tensor_entries_list,
-                          std::vector<std::shared_ptr<IEmbedding>>& embeddings,
-                          const std::shared_ptr<ResourceManager>& resource_manager,
-                          size_t batch_size, size_t batch_size_eval,
-                          OptParams& embedding_opt_params);
->>>>>>> 37d7eab5
 
 Input get_input_from_json(const nlohmann::json& j_input);
 
@@ -379,14 +313,9 @@
 void init_optimizer(OptParams& opt_params, const Solver& solver,
                     const std::shared_ptr<OptParamsPy>& opt_params_py);
 
-<<<<<<< HEAD
 void init_learning_rate_scheduler(std::shared_ptr<LearningRateScheduler>& lr_sch, const Solver& solver,
                                   GpuLearningRateSchedulers& gpu_lr_sches,
                                   const std::shared_ptr<ResourceManager>& resource_manager);
-=======
-void init_learning_rate_scheduler(std::shared_ptr<LearningRateScheduler>& lr_sch,
-                                  const Solver& solver);
->>>>>>> 37d7eab5
 /**
  * @brief Main HugeCTR class
  *
@@ -420,13 +349,8 @@
   void fit(int num_epochs, int max_iter, int display, int eval_interval, int snapshot,
            std::string snapshot_prefix);
 
-<<<<<<< HEAD
-  void set_source(std::vector<std::string> source,
-                  std::vector<std::string> keyset, std::string eval_source);
-=======
   void set_source(std::vector<std::string> source, std::vector<std::string> keyset,
                   std::string eval_source);
->>>>>>> 37d7eab5
 
   void set_source(std::string source, std::string eval_source);
 
@@ -505,13 +429,10 @@
       CK_THROW_(Error_t::IllegalCall, "learning rate scheduler should be initialized first");
     }
     return lr_sch_;
-<<<<<<< HEAD
   }
 
   bool use_gpu_learning_rate_scheduling() const {
     return !embeddings_[0]->get_learning_rate_schedulers().empty();
-=======
->>>>>>> 37d7eab5
   }
 
   void load_dense_weights(const std::string& dense_model_file);
@@ -583,7 +504,6 @@
   metrics::Metrics metrics_; /**< evaluation metrics. */
 
   long long current_eval_batchsize_; /**< used for export prediction in epoch mode. */
-<<<<<<< HEAD
   
   std::shared_ptr<IDataReader> init_data_reader_;
   std::shared_ptr<ExchangeWgrad> exchange_wgrad_;
@@ -593,8 +513,6 @@
     std::vector<cudaEvent_t> fork_event;
   } train_graph_;
   bool mlperf_bottom_mlp_;
-=======
->>>>>>> 37d7eab5
 
   Error_t download_dense_params_to_files_(std::string weights_file,
                                           std::string dense_opt_states_file);
