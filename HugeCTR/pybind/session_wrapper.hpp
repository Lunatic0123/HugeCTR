--- conflicted
+++ resolved
@@ -31,7 +31,6 @@
       .def("train", &HugeCTR::Session::train)
       .def("eval", &HugeCTR::Session::eval)
       .def("get_eval_metrics", &HugeCTR::Session::get_eval_metrics)
-<<<<<<< HEAD
       .def(
           "evaluation",
           [](HugeCTR::Session &self, const std::string &export_predictions_out_file, const std::string &export_label_out_file) {
@@ -62,15 +61,13 @@
               }
               if (!good) {
                 auto data_reader_eval = self.get_evaluate_data_reader();
-                data_reader_eval->set_file_list_source();
+                data_reader_eval->set_source();
               }
             } while (!good);
             auto metrics = self.get_eval_metrics();
             return metrics;
           },
           pybind11::arg("export_predictions_out_file") = std::string(), pybind11::arg("export_labels_out_file") = std::string())
-=======
->>>>>>> aaffcbfb
       .def("start_data_reading", &HugeCTR::Session::start_data_reading)
       .def("get_current_loss",
            [](HugeCTR::Session &self) {
