/*
 * Copyright (c) 2020, NVIDIA CORPORATION.
 *
 * Licensed under the Apache License, Version 2.0 (the "License");
 * you may not use this file except in compliance with the License.
 * You may obtain a copy of the License at
 *
 *     http://www.apache.org/licenses/LICENSE-2.0
 *
 * Unless required by applicable law or agreed to in writing, software
 * distributed under the License is distributed on an "AS IS" BASIS,
 * WITHOUT WARRANTIES OR CONDITIONS OF ANY KIND, either express or implied.
 * See the License for the specific language governing permissions and
 * limitations under the License.
 */

#include "HugeCTR/include/model_oversubscriber/parameter_server_manager.hpp"
#include <string>

namespace HugeCTR {

<<<<<<< HEAD
template <typename TypeKey>
ParameterServerManager<TypeKey>::ParameterServerManager(bool use_host_ps,
    const std::vector<std::string>& sparse_embedding_files,
    const std::vector<Embedding_t>& embedding_types,
    const std::vector<SparseEmbeddingHashParams>& embedding_params,
    size_t buffer_size, std::shared_ptr<ResourceManager> resource_manager) {
=======
template <typename TypeHashKey, typename TypeEmbeddingComp>
ParameterServerManager<TypeHashKey, TypeEmbeddingComp>::ParameterServerManager(
    const std::vector<SparseEmbeddingHashParams<TypeEmbeddingComp>>& embedding_params,
    const SolverParser& solver_config, const std::string& temp_embedding_dir, size_t buffer_size) {
>>>>>>> 57c47079
  try {
    if (sparse_embedding_files.size() == 0)
      CK_THROW_(Error_t::WrongInput, "must provide sparse_model_file. \
          if train from scratch, please specify a name to store the trained embedding model");

    if (embedding_params.size() != sparse_embedding_files.size())
      CK_THROW_(Error_t::WrongInput,
          std::string("embedding_params.size() != sparse_embedding_files.size()") + ": " +
          std::to_string(embedding_params.size()) + " != " + 
          std::to_string(sparse_embedding_files.size()));

    if (use_host_ps) {
      MESSAGE_("Host MEM-based Parameter Server is enabled");
    } else {
<<<<<<< HEAD
      MESSAGE_("SSD-based Parameter Server is enabled, performance may drop!!!");
=======
      if (embedding_params.size() != solver_config.embedding_files.size())
        CK_THROW_(Error_t::WrongInput,
                  "num of embeddings and num of sparse_model_file don't equal");
>>>>>>> 57c47079
    }

    size_t max_vec_size = 0;
    for (int i = 0; i < static_cast<int>(embedding_params.size()); i++) {
      size_t ith_vec_size = embedding_params[i].embedding_vec_size;
      max_vec_size = (ith_vec_size > max_vec_size) ? ith_vec_size : max_vec_size;

<<<<<<< HEAD
      MESSAGE_("construct sparse models for model oversubscriber: " + sparse_embedding_files[i]);
      ps_.push_back(std::make_shared<ParameterServer<TypeKey>>(use_host_ps,
          sparse_embedding_files[i], embedding_types[i], embedding_params[i].embedding_vec_size,
          resource_manager));
=======
      if (!solver_config.embedding_files.size()) {
        ps_.push_back(std::make_shared<ParameterServer<TypeHashKey, TypeEmbeddingComp>>(
            embedding_params[i], std::string(), temp_embedding_dir));
      } else {
        ps_.push_back(std::make_shared<ParameterServer<TypeHashKey, TypeEmbeddingComp>>(
            embedding_params[i], solver_config.embedding_files[i], temp_embedding_dir));
      }
>>>>>>> 57c47079
    }

    std::shared_ptr<GeneralBuffer2<CudaHostAllocator>> blobs_buff =
        GeneralBuffer2<CudaHostAllocator>::create();

    Tensor2<TypeKey> tensor_keys;
    Tensor2<size_t> tensor_slot_id;
    blobs_buff->reserve({buffer_size}, &tensor_keys);
    blobs_buff->reserve({buffer_size}, &tensor_slot_id);

    blobs_buff->reserve({buffer_size, max_vec_size}, &(buf_bag_.embedding));
    blobs_buff->allocate();

<<<<<<< HEAD
    buf_bag_.keys = tensor_keys.shrink();
    buf_bag_.slot_id = tensor_slot_id.shrink();
    
=======
    keys_ = tensor_keys.shrink();

>>>>>>> 57c47079
  } catch (const internal_runtime_error& rt_err) {
    std::cerr << rt_err.what() << std::endl;
    throw rt_err;
  } catch (const std::exception& err) {
    std::cerr << err.what() << std::endl;
    throw err;
  }
}

template class ParameterServerManager<long long>;
template class ParameterServerManager<unsigned>;

}  // namespace HugeCTR<|MERGE_RESOLUTION|>--- conflicted
+++ resolved
@@ -19,19 +19,12 @@
 
 namespace HugeCTR {
 
-<<<<<<< HEAD
 template <typename TypeKey>
 ParameterServerManager<TypeKey>::ParameterServerManager(bool use_host_ps,
     const std::vector<std::string>& sparse_embedding_files,
     const std::vector<Embedding_t>& embedding_types,
     const std::vector<SparseEmbeddingHashParams>& embedding_params,
     size_t buffer_size, std::shared_ptr<ResourceManager> resource_manager) {
-=======
-template <typename TypeHashKey, typename TypeEmbeddingComp>
-ParameterServerManager<TypeHashKey, TypeEmbeddingComp>::ParameterServerManager(
-    const std::vector<SparseEmbeddingHashParams<TypeEmbeddingComp>>& embedding_params,
-    const SolverParser& solver_config, const std::string& temp_embedding_dir, size_t buffer_size) {
->>>>>>> 57c47079
   try {
     if (sparse_embedding_files.size() == 0)
       CK_THROW_(Error_t::WrongInput, "must provide sparse_model_file. \
@@ -46,13 +39,7 @@
     if (use_host_ps) {
       MESSAGE_("Host MEM-based Parameter Server is enabled");
     } else {
-<<<<<<< HEAD
       MESSAGE_("SSD-based Parameter Server is enabled, performance may drop!!!");
-=======
-      if (embedding_params.size() != solver_config.embedding_files.size())
-        CK_THROW_(Error_t::WrongInput,
-                  "num of embeddings and num of sparse_model_file don't equal");
->>>>>>> 57c47079
     }
 
     size_t max_vec_size = 0;
@@ -60,20 +47,10 @@
       size_t ith_vec_size = embedding_params[i].embedding_vec_size;
       max_vec_size = (ith_vec_size > max_vec_size) ? ith_vec_size : max_vec_size;
 
-<<<<<<< HEAD
       MESSAGE_("construct sparse models for model oversubscriber: " + sparse_embedding_files[i]);
       ps_.push_back(std::make_shared<ParameterServer<TypeKey>>(use_host_ps,
           sparse_embedding_files[i], embedding_types[i], embedding_params[i].embedding_vec_size,
           resource_manager));
-=======
-      if (!solver_config.embedding_files.size()) {
-        ps_.push_back(std::make_shared<ParameterServer<TypeHashKey, TypeEmbeddingComp>>(
-            embedding_params[i], std::string(), temp_embedding_dir));
-      } else {
-        ps_.push_back(std::make_shared<ParameterServer<TypeHashKey, TypeEmbeddingComp>>(
-            embedding_params[i], solver_config.embedding_files[i], temp_embedding_dir));
-      }
->>>>>>> 57c47079
     }
 
     std::shared_ptr<GeneralBuffer2<CudaHostAllocator>> blobs_buff =
@@ -87,14 +64,9 @@
     blobs_buff->reserve({buffer_size, max_vec_size}, &(buf_bag_.embedding));
     blobs_buff->allocate();
 
-<<<<<<< HEAD
     buf_bag_.keys = tensor_keys.shrink();
     buf_bag_.slot_id = tensor_slot_id.shrink();
     
-=======
-    keys_ = tensor_keys.shrink();
-
->>>>>>> 57c47079
   } catch (const internal_runtime_error& rt_err) {
     std::cerr << rt_err.what() << std::endl;
     throw rt_err;
