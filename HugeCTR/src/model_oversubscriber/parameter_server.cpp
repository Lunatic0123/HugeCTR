/*
 * Copyright (c) 2020, NVIDIA CORPORATION.
 *
 * Licensed under the Apache License, Version 2.0 (the "License");
 * you may not use this file except in compliance with the License.
 * You may obtain a copy of the License at
 *
 *     http://www.apache.org/licenses/LICENSE-2.0
 *
 * Unless required by applicable law or agreed to in writing, software
 * distributed under the License is distributed on an "AS IS" BASIS,
 * WITHOUT WARRANTIES OR CONDITIONS OF ANY KIND, either express or implied.
 * See the License for the specific language governing permissions and
 * limitations under the License.
 */

<<<<<<< HEAD
#include <model_oversubscriber/parameter_server.hpp>

#include <fstream>
#include <experimental/filesystem>

namespace fs = std::experimental::filesystem;
=======
#include <fcntl.h>
#include <omp.h>
#include <sys/io.h>
#include <sys/mman.h>
#include <sys/stat.h>
#include <sys/types.h>
#include <unistd.h>

#include <algorithm>
#include <cstdio>
#include <fstream>
#include <limits>
#include <map>
#include <model_oversubscriber/distributed_parameter_server_delegate.hpp>
#include <model_oversubscriber/parameter_server.hpp>
#include <random>
>>>>>>> 57c47079

namespace HugeCTR {

namespace {

<<<<<<< HEAD
void open_and_get_size(const std::string& file_name, std::ifstream& stream,
                       size_t& file_size_in_byte) {
=======
std::string generate_random_file_name() {
  std::string ch_set("0123456789ABCDEFGHIJKLMNOPQRSTUVWXYZabcdefghijklmnopqrstuvwxyz");

  std::random_device rd;
  std::mt19937 rng(rd());
  std::uniform_int_distribution<> ch_dist(0, ch_set.size() - 1);
  std::uniform_int_distribution<> len_dist(ch_set.size() / 5, ch_set.size() / 3);

  int length = len_dist(rng);
  auto get_ch = [&ch_set, &ch_dist, &rng]() { return ch_set[ch_dist(rng)]; };

  std::string ret(length, 0);
  std::generate_n(ret.begin(), length, get_ch);
  return ret;
}

void open_and_get_size(const std::string& file_name, std::ifstream& stream,
                       size_t& file_size_in_byte) {
  if (file_name.empty()) {
    std::string random_src_snapshot = "./" + generate_random_file_name();
    stream.open(random_src_snapshot, std::ofstream::binary | std::ofstream::trunc);
    file_size_in_byte = 0;
    return;
  }

>>>>>>> 57c47079
  stream.open(file_name, std::ifstream::binary);
  if (!stream.is_open()) {
    CK_THROW_(Error_t::WrongInput, "Cannot open the file: " + file_name);
  }
  file_size_in_byte = fs::file_size(file_name);
}

}  // namespace

<<<<<<< HEAD
template <typename TypeKey>
ParameterServer<TypeKey>::ParameterServer(bool use_host_ps,
    const std::string &sparse_model_file, Embedding_t embedding_type,
    size_t emb_vec_size, std::shared_ptr<ResourceManager> resource_manager)
    : use_host_ps_(use_host_ps),
      sparse_model_entity_(SparseModelEntity<TypeKey>(use_host_ps,
      sparse_model_file, embedding_type, emb_vec_size, resource_manager)) {}

template <typename TypeKey>
void ParameterServer<TypeKey>::load_keyset_from_file(
	std::string keyset_file) {
=======
template <typename TypeHashKey, typename TypeEmbeddingComp>
void ParameterServer<TypeHashKey, TypeEmbeddingComp>::map_embedding_to_memory_() {
  try {
    if (embedding_table_path_.empty()) {
      CK_THROW_(Error_t::WrongInput, "Temp embedding filename is empty");
    }

    fd_ = open(embedding_table_path_.c_str(), O_RDWR, S_IRUSR | S_IWUSR);
    if (fd_ == -1) {
      CK_THROW_(Error_t::FileCannotOpen, "Cannot open the file: " + embedding_table_path_);
    }

    std::ifstream ifstream;
    open_and_get_size(embedding_table_path_, ifstream, file_size_in_byte_);
    if (file_size_in_byte_ < 0) {
      CK_THROW_(Error_t::WrongInput, "Temp embedding file size error");
    }
    ifstream.close();

    // handle empty file for trainning from scratch
    // but writting to empty file may cause error because only one page is mapped
    size_t mmaped_file_size = (!file_size_in_byte_) ? 128 : file_size_in_byte_;
    mmaped_table_ =
        (float*)mmap(NULL, mmaped_file_size, PROT_READ | PROT_WRITE, MAP_SHARED, fd_, 0);
    if (mmaped_table_ == MAP_FAILED) {
      close(fd_);
      fd_ = -1;
      mmaped_table_ = nullptr;
      CK_THROW_(Error_t::WrongInput, "Mmap file " + embedding_table_path_ + " failed");
    }

    maped_to_memory_ = true;
  } catch (const internal_runtime_error& rt_err) {
    std::cerr << rt_err.what() << std::endl;
    throw;
  } catch (const std::exception& err) {
    std::cerr << err.what() << std::endl;
    throw;
  }
}

template <typename TypeHashKey, typename TypeEmbeddingComp>
void ParameterServer<TypeHashKey, TypeEmbeddingComp>::unmap_embedding_from_memory_() {
  try {
    if (maped_to_memory_ && fd_ != -1 && mmaped_table_ != nullptr) {
      munmap(mmaped_table_, file_size_in_byte_);
      close(fd_);
      fd_ = -1;
      mmaped_table_ = nullptr;
      maped_to_memory_ = false;
    } else {
      CK_THROW_(Error_t::WrongInput, embedding_table_path_ + " not mapped to host memory");
    }
  } catch (const internal_runtime_error& rt_err) {
    std::cerr << rt_err.what() << std::endl;
    throw;
  } catch (const std::exception& err) {
    std::cerr << err.what() << std::endl;
    throw;
  }
}

template <typename TypeHashKey, typename TypeEmbeddingComp>
ParameterServer<TypeHashKey, TypeEmbeddingComp>::ParameterServer(
    const SparseEmbeddingHashParams<TypeEmbeddingComp>& embedding_params,
    const std::string& snapshot_src_file, const std::string& temp_embedding_dir)
    : embedding_params_(embedding_params),
      embedding_table_path_(temp_embedding_dir + "/" + generate_random_file_name()),
      // TODO(minseok, 10282020): handle the different types of Embeddings
      parameter_server_delegate_(new DistributedParameterServerDelegate<TypeHashKey>()),
      file_size_in_byte_{0},
      mmaped_table_{nullptr},
      fd_{-1},
      maped_to_memory_{false} {
  try {
    std::ifstream snapshot_stream;
    size_t file_size_in_byte = 0;
    open_and_get_size(snapshot_src_file, snapshot_stream, file_size_in_byte);

    std::ofstream embedding_table_stream(embedding_table_path_,
                                         std::ofstream::binary | std::ofstream::trunc);
    if (!embedding_table_stream.is_open()) {
      CK_THROW_(Error_t::WrongInput, "Cannot open the file: " + embedding_table_path_);
    }

    // let the delegate fill the hash table
    parameter_server_delegate_->load(embedding_table_stream, snapshot_stream, file_size_in_byte,
                                     embedding_params_.embedding_vec_size, hash_table_);

  } catch (const internal_runtime_error& rt_err) {
    std::cerr << rt_err.what() << std::endl;
    throw;
  } catch (const std::exception& err) {
    std::cerr << err.what() << std::endl;
    throw;
  }
}

template <typename TypeHashKey, typename TypeEmbeddingComp>
ParameterServer<TypeHashKey, TypeEmbeddingComp>::~ParameterServer() {
  if (maped_to_memory_) {
    unmap_embedding_from_memory_();
  }
  if (!embedding_table_path_.empty()) {
    std::remove(embedding_table_path_.c_str());
  }
}

template <typename TypeHashKey, typename TypeEmbeddingComp>
void ParameterServer<TypeHashKey, TypeEmbeddingComp>::load_keyset_from_file(
    std::string keyset_file) {
>>>>>>> 57c47079
  try {
    std::ifstream keyset_stream;
    size_t file_size_in_byte = 0;
    open_and_get_size(keyset_file, keyset_stream, file_size_in_byte);

<<<<<<< HEAD
    if (file_size_in_byte == 0) {
      CK_THROW_(Error_t::WrongInput, std::string(keyset_file) + " is empty");
=======
    size_t num_keys_in_file = file_size_in_byte / sizeof(TypeHashKey);
    keyset_.resize(num_keys_in_file);
    keyset_stream.read((char*)keyset_.data(), file_size_in_byte);
  } catch (const internal_runtime_error& rt_err) {
    std::cerr << rt_err.what() << std::endl;
    throw;
  } catch (const std::exception& err) {
    std::cerr << err.what() << std::endl;
    throw;
  }
}

template <typename TypeHashKey, typename TypeEmbeddingComp>
void ParameterServer<TypeHashKey, TypeEmbeddingComp>::load_param_from_embedding_file(
    float* hash_table_val, TypeHashKey* keys, size_t* hit_size) {
  try {
    if (!keyset_.size()) {
      CK_THROW_(Error_t::WrongInput, "Keyset_ is empty");
    }

    std::vector<size_t> idx_exist;
    std::map<size_t, TypeHashKey> pair_exist;
    for (size_t cnt = 0; cnt < keyset_.size(); cnt++) {
      auto iter = hash_table_.find(keyset_[cnt]);
      if (iter == hash_table_.end()) continue;
      pair_exist.insert({iter->second, iter->first});
    }

    size_t cnt_hit_keys = 0;
    idx_exist.reserve(pair_exist.size());
    for (auto& pair : pair_exist) {
      keys[cnt_hit_keys++] = pair.second;
      idx_exist.push_back(pair.first);
    }

    const size_t embedding_vec_size = embedding_params_.embedding_vec_size;
    const size_t embedding_vector_size_in_byte = sizeof(float) * embedding_vec_size;

    if (!maped_to_memory_) {
      map_embedding_to_memory_();
    }

#pragma omp parallel num_threads(8)
    {
      const size_t tid = omp_get_thread_num();
      const size_t thread_num = omp_get_num_threads();
      size_t sub_chunk_size = idx_exist.size() / thread_num;
      size_t res_chunk_size = idx_exist.size() % thread_num;
      const size_t idx = tid * sub_chunk_size;

      if (tid == thread_num - 1) sub_chunk_size += res_chunk_size;

      for (size_t i = 0; i < sub_chunk_size; i++) {
        size_t src_idx = idx_exist[idx + i] * embedding_vec_size;
        size_t dst_idx = (idx + i) * embedding_vec_size;
        memcpy(&hash_table_val[dst_idx], &mmaped_table_[src_idx], embedding_vector_size_in_byte);
      }
    }

    *hit_size = cnt_hit_keys;
  } catch (const internal_runtime_error& rt_err) {
    std::cerr << rt_err.what() << std::endl;
    throw;
  } catch (const std::exception& err) {
    std::cerr << err.what() << std::endl;
    throw;
  }
}

template <typename TypeHashKey, typename TypeEmbeddingComp>
void ParameterServer<TypeHashKey, TypeEmbeddingComp>::dump_param_to_embedding_file(
    float* hash_table_val, TypeHashKey* keys, size_t dump_size) {
  try {
    size_t cnt_new_keys = 0;
    const size_t hash_table_size = hash_table_.size();

    std::vector<size_t> idx_exist_src, idx_exist_dst, idx_miss_src;
    std::map<size_t, size_t> idx_exist;
    for (size_t cnt = 0; cnt < dump_size; cnt++) {
      auto iter = hash_table_.find(keys[cnt]);
      if (iter == hash_table_.end()) {
        hash_table_.insert({keys[cnt], hash_table_size + cnt_new_keys});
        idx_miss_src.push_back(cnt);
        cnt_new_keys++;
      } else {
        idx_exist.insert({iter->second, cnt});
      }
    }

    idx_exist_src.reserve(idx_exist.size());
    idx_exist_dst.reserve(idx_exist.size());
    for (auto& pair : idx_exist) {
      idx_exist_src.push_back(pair.second);
      idx_exist_dst.push_back(pair.first);
    }

    const size_t embedding_vec_size = embedding_params_.embedding_vec_size;
    const size_t embedding_vector_size_in_byte = sizeof(float) * embedding_vec_size;

    // update existed embedding
    if (!maped_to_memory_) {
      map_embedding_to_memory_();
    }

#pragma omp parallel num_threads(8)
    {
      const size_t tid = omp_get_thread_num();
      const size_t thread_num = omp_get_num_threads();
      size_t sub_chunk_size = idx_exist_src.size() / thread_num;
      size_t res_chunk_size = idx_exist_src.size() % thread_num;
      const size_t idx = tid * sub_chunk_size;

      if (tid == thread_num - 1) sub_chunk_size += res_chunk_size;

      for (size_t i = 0; i < sub_chunk_size; i++) {
        size_t src_idx = idx_exist_src[idx + i] * embedding_vec_size;
        size_t dst_idx = idx_exist_dst[idx + i] * embedding_vec_size;
        memcpy(&mmaped_table_[dst_idx], &hash_table_val[src_idx], embedding_vector_size_in_byte);
      }
    }
    unmap_embedding_from_memory_();

    // append new embedding to file
    std::ofstream embedding_file;
    embedding_file.open(embedding_table_path_, std::ofstream::binary | std::ofstream::app);
    if (!embedding_file.is_open()) {
      CK_THROW_(Error_t::WrongInput, "Cannot open the file: " + embedding_table_path_);
    }
    for (size_t cnt = 0; cnt < cnt_new_keys; cnt++) {
      size_t src_idx = idx_miss_src[cnt] * embedding_vec_size;
      embedding_file.write((char*)(&hash_table_val[src_idx]), embedding_vector_size_in_byte);
>>>>>>> 57c47079
    }

    size_t num_keys_in_file = file_size_in_byte / sizeof(TypeKey);
    keyset_.resize(num_keys_in_file);
    keyset_stream.read((char*)keyset_.data(), file_size_in_byte);
#ifdef ENABLE_MPI
    CK_MPI_THROW_(MPI_Barrier(MPI_COMM_WORLD));
#endif
  } catch (const internal_runtime_error& rt_err) {
    std::cerr << rt_err.what() << std::endl;
    throw;
  } catch (const std::exception& err) {
    std::cerr << err.what() << std::endl;
    throw;
  }
}
<<<<<<< HEAD

template <typename TypeKey>
void ParameterServer<TypeKey>::pull(BufferBag& buf_bag, size_t& hit_size) {
  if (keyset_.size() == 0) {
    CK_THROW_(Error_t::WrongInput, "keyset is empty");
=======

template <typename TypeHashKey, typename TypeEmbeddingComp>
void ParameterServer<TypeHashKey, TypeEmbeddingComp>::dump_to_snapshot(
    const std::string& snapshot_dst_file) {
  try {
    std::ofstream snapshot(snapshot_dst_file, std::ofstream::binary | std::ofstream::trunc);
    if (!snapshot.is_open()) {
      CK_THROW_(Error_t::WrongInput, "Cannot open the file: " + snapshot_dst_file);
    }

    std::ifstream embedding_table;
    size_t file_size_in_byte = 0;
    open_and_get_size(embedding_table_path_, embedding_table, file_size_in_byte);

    parameter_server_delegate_->store(snapshot, embedding_table, file_size_in_byte,
                                      embedding_params_.embedding_vec_size, hash_table_);
  } catch (const internal_runtime_error& rt_err) {
    std::cerr << rt_err.what() << std::endl;
    throw;
  } catch (const std::exception& err) {
    std::cerr << err.what() << std::endl;
    throw;
>>>>>>> 57c47079
  }
  sparse_model_entity_.load_vec_by_key(keyset_, buf_bag, hit_size);
}

<<<<<<< HEAD
template <typename TypeKey>
void ParameterServer<TypeKey>::push(BufferBag &buf_bag, size_t dump_size) {
  if (dump_size == 0) return;
  sparse_model_entity_.dump_vec_by_key(buf_bag, dump_size);
=======
template <typename TypeHashKey, typename TypeEmbeddingComp>
std::vector<TypeHashKey> ParameterServer<TypeHashKey, TypeEmbeddingComp>::get_keys_from_hash_table()
    const {
  auto get_key_op = [](auto e) { return e.first; };
  std::vector<TypeHashKey> keys(hash_table_.size());
  transform(hash_table_.begin(), hash_table_.end(), keys.begin(), get_key_op);
  return keys;
>>>>>>> 57c47079
}

template class ParameterServer<long long>;
template class ParameterServer<unsigned>;

}  // namespace HugeCTR<|MERGE_RESOLUTION|>--- conflicted
+++ resolved
@@ -14,66 +14,19 @@
  * limitations under the License.
  */
 
-<<<<<<< HEAD
 #include <model_oversubscriber/parameter_server.hpp>
 
 #include <fstream>
 #include <experimental/filesystem>
 
 namespace fs = std::experimental::filesystem;
-=======
-#include <fcntl.h>
-#include <omp.h>
-#include <sys/io.h>
-#include <sys/mman.h>
-#include <sys/stat.h>
-#include <sys/types.h>
-#include <unistd.h>
-
-#include <algorithm>
-#include <cstdio>
-#include <fstream>
-#include <limits>
-#include <map>
-#include <model_oversubscriber/distributed_parameter_server_delegate.hpp>
-#include <model_oversubscriber/parameter_server.hpp>
-#include <random>
->>>>>>> 57c47079
 
 namespace HugeCTR {
 
 namespace {
 
-<<<<<<< HEAD
 void open_and_get_size(const std::string& file_name, std::ifstream& stream,
                        size_t& file_size_in_byte) {
-=======
-std::string generate_random_file_name() {
-  std::string ch_set("0123456789ABCDEFGHIJKLMNOPQRSTUVWXYZabcdefghijklmnopqrstuvwxyz");
-
-  std::random_device rd;
-  std::mt19937 rng(rd());
-  std::uniform_int_distribution<> ch_dist(0, ch_set.size() - 1);
-  std::uniform_int_distribution<> len_dist(ch_set.size() / 5, ch_set.size() / 3);
-
-  int length = len_dist(rng);
-  auto get_ch = [&ch_set, &ch_dist, &rng]() { return ch_set[ch_dist(rng)]; };
-
-  std::string ret(length, 0);
-  std::generate_n(ret.begin(), length, get_ch);
-  return ret;
-}
-
-void open_and_get_size(const std::string& file_name, std::ifstream& stream,
-                       size_t& file_size_in_byte) {
-  if (file_name.empty()) {
-    std::string random_src_snapshot = "./" + generate_random_file_name();
-    stream.open(random_src_snapshot, std::ofstream::binary | std::ofstream::trunc);
-    file_size_in_byte = 0;
-    return;
-  }
-
->>>>>>> 57c47079
   stream.open(file_name, std::ifstream::binary);
   if (!stream.is_open()) {
     CK_THROW_(Error_t::WrongInput, "Cannot open the file: " + file_name);
@@ -83,7 +36,6 @@
 
 }  // namespace
 
-<<<<<<< HEAD
 template <typename TypeKey>
 ParameterServer<TypeKey>::ParameterServer(bool use_host_ps,
     const std::string &sparse_model_file, Embedding_t embedding_type,
@@ -95,260 +47,13 @@
 template <typename TypeKey>
 void ParameterServer<TypeKey>::load_keyset_from_file(
 	std::string keyset_file) {
-=======
-template <typename TypeHashKey, typename TypeEmbeddingComp>
-void ParameterServer<TypeHashKey, TypeEmbeddingComp>::map_embedding_to_memory_() {
-  try {
-    if (embedding_table_path_.empty()) {
-      CK_THROW_(Error_t::WrongInput, "Temp embedding filename is empty");
-    }
-
-    fd_ = open(embedding_table_path_.c_str(), O_RDWR, S_IRUSR | S_IWUSR);
-    if (fd_ == -1) {
-      CK_THROW_(Error_t::FileCannotOpen, "Cannot open the file: " + embedding_table_path_);
-    }
-
-    std::ifstream ifstream;
-    open_and_get_size(embedding_table_path_, ifstream, file_size_in_byte_);
-    if (file_size_in_byte_ < 0) {
-      CK_THROW_(Error_t::WrongInput, "Temp embedding file size error");
-    }
-    ifstream.close();
-
-    // handle empty file for trainning from scratch
-    // but writting to empty file may cause error because only one page is mapped
-    size_t mmaped_file_size = (!file_size_in_byte_) ? 128 : file_size_in_byte_;
-    mmaped_table_ =
-        (float*)mmap(NULL, mmaped_file_size, PROT_READ | PROT_WRITE, MAP_SHARED, fd_, 0);
-    if (mmaped_table_ == MAP_FAILED) {
-      close(fd_);
-      fd_ = -1;
-      mmaped_table_ = nullptr;
-      CK_THROW_(Error_t::WrongInput, "Mmap file " + embedding_table_path_ + " failed");
-    }
-
-    maped_to_memory_ = true;
-  } catch (const internal_runtime_error& rt_err) {
-    std::cerr << rt_err.what() << std::endl;
-    throw;
-  } catch (const std::exception& err) {
-    std::cerr << err.what() << std::endl;
-    throw;
-  }
-}
-
-template <typename TypeHashKey, typename TypeEmbeddingComp>
-void ParameterServer<TypeHashKey, TypeEmbeddingComp>::unmap_embedding_from_memory_() {
-  try {
-    if (maped_to_memory_ && fd_ != -1 && mmaped_table_ != nullptr) {
-      munmap(mmaped_table_, file_size_in_byte_);
-      close(fd_);
-      fd_ = -1;
-      mmaped_table_ = nullptr;
-      maped_to_memory_ = false;
-    } else {
-      CK_THROW_(Error_t::WrongInput, embedding_table_path_ + " not mapped to host memory");
-    }
-  } catch (const internal_runtime_error& rt_err) {
-    std::cerr << rt_err.what() << std::endl;
-    throw;
-  } catch (const std::exception& err) {
-    std::cerr << err.what() << std::endl;
-    throw;
-  }
-}
-
-template <typename TypeHashKey, typename TypeEmbeddingComp>
-ParameterServer<TypeHashKey, TypeEmbeddingComp>::ParameterServer(
-    const SparseEmbeddingHashParams<TypeEmbeddingComp>& embedding_params,
-    const std::string& snapshot_src_file, const std::string& temp_embedding_dir)
-    : embedding_params_(embedding_params),
-      embedding_table_path_(temp_embedding_dir + "/" + generate_random_file_name()),
-      // TODO(minseok, 10282020): handle the different types of Embeddings
-      parameter_server_delegate_(new DistributedParameterServerDelegate<TypeHashKey>()),
-      file_size_in_byte_{0},
-      mmaped_table_{nullptr},
-      fd_{-1},
-      maped_to_memory_{false} {
-  try {
-    std::ifstream snapshot_stream;
-    size_t file_size_in_byte = 0;
-    open_and_get_size(snapshot_src_file, snapshot_stream, file_size_in_byte);
-
-    std::ofstream embedding_table_stream(embedding_table_path_,
-                                         std::ofstream::binary | std::ofstream::trunc);
-    if (!embedding_table_stream.is_open()) {
-      CK_THROW_(Error_t::WrongInput, "Cannot open the file: " + embedding_table_path_);
-    }
-
-    // let the delegate fill the hash table
-    parameter_server_delegate_->load(embedding_table_stream, snapshot_stream, file_size_in_byte,
-                                     embedding_params_.embedding_vec_size, hash_table_);
-
-  } catch (const internal_runtime_error& rt_err) {
-    std::cerr << rt_err.what() << std::endl;
-    throw;
-  } catch (const std::exception& err) {
-    std::cerr << err.what() << std::endl;
-    throw;
-  }
-}
-
-template <typename TypeHashKey, typename TypeEmbeddingComp>
-ParameterServer<TypeHashKey, TypeEmbeddingComp>::~ParameterServer() {
-  if (maped_to_memory_) {
-    unmap_embedding_from_memory_();
-  }
-  if (!embedding_table_path_.empty()) {
-    std::remove(embedding_table_path_.c_str());
-  }
-}
-
-template <typename TypeHashKey, typename TypeEmbeddingComp>
-void ParameterServer<TypeHashKey, TypeEmbeddingComp>::load_keyset_from_file(
-    std::string keyset_file) {
->>>>>>> 57c47079
   try {
     std::ifstream keyset_stream;
     size_t file_size_in_byte = 0;
     open_and_get_size(keyset_file, keyset_stream, file_size_in_byte);
 
-<<<<<<< HEAD
     if (file_size_in_byte == 0) {
       CK_THROW_(Error_t::WrongInput, std::string(keyset_file) + " is empty");
-=======
-    size_t num_keys_in_file = file_size_in_byte / sizeof(TypeHashKey);
-    keyset_.resize(num_keys_in_file);
-    keyset_stream.read((char*)keyset_.data(), file_size_in_byte);
-  } catch (const internal_runtime_error& rt_err) {
-    std::cerr << rt_err.what() << std::endl;
-    throw;
-  } catch (const std::exception& err) {
-    std::cerr << err.what() << std::endl;
-    throw;
-  }
-}
-
-template <typename TypeHashKey, typename TypeEmbeddingComp>
-void ParameterServer<TypeHashKey, TypeEmbeddingComp>::load_param_from_embedding_file(
-    float* hash_table_val, TypeHashKey* keys, size_t* hit_size) {
-  try {
-    if (!keyset_.size()) {
-      CK_THROW_(Error_t::WrongInput, "Keyset_ is empty");
-    }
-
-    std::vector<size_t> idx_exist;
-    std::map<size_t, TypeHashKey> pair_exist;
-    for (size_t cnt = 0; cnt < keyset_.size(); cnt++) {
-      auto iter = hash_table_.find(keyset_[cnt]);
-      if (iter == hash_table_.end()) continue;
-      pair_exist.insert({iter->second, iter->first});
-    }
-
-    size_t cnt_hit_keys = 0;
-    idx_exist.reserve(pair_exist.size());
-    for (auto& pair : pair_exist) {
-      keys[cnt_hit_keys++] = pair.second;
-      idx_exist.push_back(pair.first);
-    }
-
-    const size_t embedding_vec_size = embedding_params_.embedding_vec_size;
-    const size_t embedding_vector_size_in_byte = sizeof(float) * embedding_vec_size;
-
-    if (!maped_to_memory_) {
-      map_embedding_to_memory_();
-    }
-
-#pragma omp parallel num_threads(8)
-    {
-      const size_t tid = omp_get_thread_num();
-      const size_t thread_num = omp_get_num_threads();
-      size_t sub_chunk_size = idx_exist.size() / thread_num;
-      size_t res_chunk_size = idx_exist.size() % thread_num;
-      const size_t idx = tid * sub_chunk_size;
-
-      if (tid == thread_num - 1) sub_chunk_size += res_chunk_size;
-
-      for (size_t i = 0; i < sub_chunk_size; i++) {
-        size_t src_idx = idx_exist[idx + i] * embedding_vec_size;
-        size_t dst_idx = (idx + i) * embedding_vec_size;
-        memcpy(&hash_table_val[dst_idx], &mmaped_table_[src_idx], embedding_vector_size_in_byte);
-      }
-    }
-
-    *hit_size = cnt_hit_keys;
-  } catch (const internal_runtime_error& rt_err) {
-    std::cerr << rt_err.what() << std::endl;
-    throw;
-  } catch (const std::exception& err) {
-    std::cerr << err.what() << std::endl;
-    throw;
-  }
-}
-
-template <typename TypeHashKey, typename TypeEmbeddingComp>
-void ParameterServer<TypeHashKey, TypeEmbeddingComp>::dump_param_to_embedding_file(
-    float* hash_table_val, TypeHashKey* keys, size_t dump_size) {
-  try {
-    size_t cnt_new_keys = 0;
-    const size_t hash_table_size = hash_table_.size();
-
-    std::vector<size_t> idx_exist_src, idx_exist_dst, idx_miss_src;
-    std::map<size_t, size_t> idx_exist;
-    for (size_t cnt = 0; cnt < dump_size; cnt++) {
-      auto iter = hash_table_.find(keys[cnt]);
-      if (iter == hash_table_.end()) {
-        hash_table_.insert({keys[cnt], hash_table_size + cnt_new_keys});
-        idx_miss_src.push_back(cnt);
-        cnt_new_keys++;
-      } else {
-        idx_exist.insert({iter->second, cnt});
-      }
-    }
-
-    idx_exist_src.reserve(idx_exist.size());
-    idx_exist_dst.reserve(idx_exist.size());
-    for (auto& pair : idx_exist) {
-      idx_exist_src.push_back(pair.second);
-      idx_exist_dst.push_back(pair.first);
-    }
-
-    const size_t embedding_vec_size = embedding_params_.embedding_vec_size;
-    const size_t embedding_vector_size_in_byte = sizeof(float) * embedding_vec_size;
-
-    // update existed embedding
-    if (!maped_to_memory_) {
-      map_embedding_to_memory_();
-    }
-
-#pragma omp parallel num_threads(8)
-    {
-      const size_t tid = omp_get_thread_num();
-      const size_t thread_num = omp_get_num_threads();
-      size_t sub_chunk_size = idx_exist_src.size() / thread_num;
-      size_t res_chunk_size = idx_exist_src.size() % thread_num;
-      const size_t idx = tid * sub_chunk_size;
-
-      if (tid == thread_num - 1) sub_chunk_size += res_chunk_size;
-
-      for (size_t i = 0; i < sub_chunk_size; i++) {
-        size_t src_idx = idx_exist_src[idx + i] * embedding_vec_size;
-        size_t dst_idx = idx_exist_dst[idx + i] * embedding_vec_size;
-        memcpy(&mmaped_table_[dst_idx], &hash_table_val[src_idx], embedding_vector_size_in_byte);
-      }
-    }
-    unmap_embedding_from_memory_();
-
-    // append new embedding to file
-    std::ofstream embedding_file;
-    embedding_file.open(embedding_table_path_, std::ofstream::binary | std::ofstream::app);
-    if (!embedding_file.is_open()) {
-      CK_THROW_(Error_t::WrongInput, "Cannot open the file: " + embedding_table_path_);
-    }
-    for (size_t cnt = 0; cnt < cnt_new_keys; cnt++) {
-      size_t src_idx = idx_miss_src[cnt] * embedding_vec_size;
-      embedding_file.write((char*)(&hash_table_val[src_idx]), embedding_vector_size_in_byte);
->>>>>>> 57c47079
     }
 
     size_t num_keys_in_file = file_size_in_byte / sizeof(TypeKey);
@@ -365,54 +70,19 @@
     throw;
   }
 }
-<<<<<<< HEAD
 
 template <typename TypeKey>
 void ParameterServer<TypeKey>::pull(BufferBag& buf_bag, size_t& hit_size) {
   if (keyset_.size() == 0) {
     CK_THROW_(Error_t::WrongInput, "keyset is empty");
-=======
-
-template <typename TypeHashKey, typename TypeEmbeddingComp>
-void ParameterServer<TypeHashKey, TypeEmbeddingComp>::dump_to_snapshot(
-    const std::string& snapshot_dst_file) {
-  try {
-    std::ofstream snapshot(snapshot_dst_file, std::ofstream::binary | std::ofstream::trunc);
-    if (!snapshot.is_open()) {
-      CK_THROW_(Error_t::WrongInput, "Cannot open the file: " + snapshot_dst_file);
-    }
-
-    std::ifstream embedding_table;
-    size_t file_size_in_byte = 0;
-    open_and_get_size(embedding_table_path_, embedding_table, file_size_in_byte);
-
-    parameter_server_delegate_->store(snapshot, embedding_table, file_size_in_byte,
-                                      embedding_params_.embedding_vec_size, hash_table_);
-  } catch (const internal_runtime_error& rt_err) {
-    std::cerr << rt_err.what() << std::endl;
-    throw;
-  } catch (const std::exception& err) {
-    std::cerr << err.what() << std::endl;
-    throw;
->>>>>>> 57c47079
   }
   sparse_model_entity_.load_vec_by_key(keyset_, buf_bag, hit_size);
 }
 
-<<<<<<< HEAD
 template <typename TypeKey>
 void ParameterServer<TypeKey>::push(BufferBag &buf_bag, size_t dump_size) {
   if (dump_size == 0) return;
   sparse_model_entity_.dump_vec_by_key(buf_bag, dump_size);
-=======
-template <typename TypeHashKey, typename TypeEmbeddingComp>
-std::vector<TypeHashKey> ParameterServer<TypeHashKey, TypeEmbeddingComp>::get_keys_from_hash_table()
-    const {
-  auto get_key_op = [](auto e) { return e.first; };
-  std::vector<TypeHashKey> keys(hash_table_.size());
-  transform(hash_table_.begin(), hash_table_.end(), keys.begin(), get_key_op);
-  return keys;
->>>>>>> 57c47079
 }
 
 template class ParameterServer<long long>;
