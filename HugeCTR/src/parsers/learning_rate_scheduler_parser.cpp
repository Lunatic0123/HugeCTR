/*
 * Copyright (c) 2020, NVIDIA CORPORATION.
 *
 * Licensed under the Apache License, Version 2.0 (the "License");
 * you may not use this file except in compliance with the License.
 * You may obtain a copy of the License at
 *
 *     http://www.apache.org/licenses/LICENSE-2.0
 *
 * Unless required by applicable law or agreed to in writing, software
 * distributed under the License is distributed on an "AS IS" BASIS,
 * WITHOUT WARRANTIES OR CONDITIONS OF ANY KIND, either express or implied.
 * See the License for the specific language governing permissions and
 * limitations under the License.
 */

#include <parser.hpp>

namespace HugeCTR {

namespace {

std::unique_ptr<LearningRateScheduler> get_learning_rate_scheduler__(const nlohmann::json& j_hparam,
                                                                     float base_lr) {
  auto warmup_steps = get_value_from_json_soft<size_t>(j_hparam, "warmup_steps", 1);
  auto decay_start = get_value_from_json_soft<size_t>(j_hparam, "decay_start", 0);
  auto decay_steps = get_value_from_json_soft<size_t>(j_hparam, "decay_steps", 1);
  auto decay_power = get_value_from_json_soft<float>(j_hparam, "decay_power", 2.f);
  auto end_lr = get_value_from_json_soft<float>(j_hparam, "end_lr", 0.f);
  std::unique_ptr<LearningRateScheduler> lr_sch(new LearningRateScheduler(
      base_lr, warmup_steps, decay_start, decay_steps, decay_power, end_lr));

  return lr_sch;
}

} // namespace

std::unique_ptr<LearningRateScheduler> get_learning_rate_scheduler(
    const std::string configure_file) {
<<<<<<< HEAD

=======
>>>>>>> 57c47079
  /* file read to json */
  nlohmann::json config;
  std::ifstream file_stream(configure_file);
  if (!file_stream.is_open()) {
    CK_THROW_(Error_t::FileCannotOpen, "file_stream.is_open() failed: " + configure_file);
  }
  file_stream >> config;
  file_stream.close();

  /* parse the solver */
  auto j_optimizer = get_json(config, "optimizer");

  auto optimizer_name = get_value_from_json<std::string>(j_optimizer, "type");
  Optimizer_t optimizer_type;
  if (!find_item_in_map(optimizer_type, optimizer_name, OPTIMIZER_TYPE_MAP)) {
    CK_THROW_(Error_t::WrongInput, "No such optimizer: " + optimizer_name);
  }

  float lr = 0;
  nlohmann::json j_hparam;
  switch (optimizer_type) {
    case Optimizer_t::Adam: {
      j_hparam = get_json(j_optimizer, "adam_hparam");
      lr = get_value_from_json<float>(j_hparam, "learning_rate");
      break;
    }
    case Optimizer_t::AdaGrad: {
      j_hparam = get_json(j_optimizer, "adagrad_hparam");
      lr = get_value_from_json<float>(j_hparam, "learning_rate");
      break;
    }
    case Optimizer_t::MomentumSGD: {
      j_hparam = get_json(j_optimizer, "momentum_sgd_hparam");
      lr = get_value_from_json<float>(j_hparam, "learning_rate");
      break;
    }
    case Optimizer_t::Nesterov: {
      j_hparam = get_json(j_optimizer, "nesterov_hparam");
      lr = get_value_from_json<float>(j_hparam, "learning_rate");
      break;
    }
    case Optimizer_t::SGD: {
      j_hparam = get_json(j_optimizer, "sgd_hparam");
      lr = get_value_from_json<float>(j_hparam, "learning_rate");
      break;
    }
    default:
      assert(!"Error: no such optimizer && should never get here!");
  }
  return get_learning_rate_scheduler__(j_hparam, lr);
}

GpuLearningRateSchedulers get_gpu_learning_rate_schedulers(
    const nlohmann::json& config,
    const std::shared_ptr<ResourceManager>& resource_manager) {
  /* parse the solver */
  auto j_optimizer = get_json(config, "optimizer");

  auto optimizer_name = get_value_from_json<std::string>(j_optimizer, "type");
  Optimizer_t optimizer_type;
  if (!find_item_in_map(optimizer_type, optimizer_name, OPTIMIZER_TYPE_MAP)) {
    CK_THROW_(Error_t::WrongInput, "No such optimizer: " + optimizer_name);
  }

  float base_lr = 0;
  nlohmann::json j_hparam;
  switch (optimizer_type) {
    case Optimizer_t::SGD: {
      j_hparam = get_json(j_optimizer, "sgd_hparam");
      base_lr = get_value_from_json<float>(j_hparam, "learning_rate");
      break;
    }
    default:
      assert(!"Error: GPU learing rate scheduling is available only with SGD currently!");
  }

  auto warmup_steps = get_value_from_json_soft<size_t>(j_hparam, "warmup_steps", 1);
  auto decay_start = get_value_from_json_soft<size_t>(j_hparam, "decay_start", 0);
  auto decay_steps = get_value_from_json_soft<size_t>(j_hparam, "decay_steps", 1);
  auto decay_power = get_value_from_json_soft<float>(j_hparam, "decay_power", 2.f);
  auto end_lr = get_value_from_json_soft<float>(j_hparam, "end_lr", 0.f);

  GpuLearningRateSchedulers lr_scheds;
  for (size_t i = 0; i < resource_manager->get_local_gpu_count(); i++) {
    auto& gpu_resource = resource_manager->get_local_gpu(i);
    lr_scheds.emplace_back(new GpuLearningRateScheduler(
          base_lr, warmup_steps,
          decay_start, decay_steps, decay_power, end_lr,
          gpu_resource));
  }

  return lr_scheds;
}

}  // namespace HugeCTR<|MERGE_RESOLUTION|>--- conflicted
+++ resolved
@@ -37,10 +37,6 @@
 
 std::unique_ptr<LearningRateScheduler> get_learning_rate_scheduler(
     const std::string configure_file) {
-<<<<<<< HEAD
-
-=======
->>>>>>> 57c47079
   /* file read to json */
   nlohmann::json config;
   std::ifstream file_stream(configure_file);
