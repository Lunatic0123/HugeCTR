/*
 * Copyright (c) 2021, NVIDIA CORPORATION.
 *
 * Licensed under the Apache License, Version 2.0 (the "License");
 * you may not use this file except in compliance with the License.
 * You may obtain a copy of the License at
 *
 *     http://www.apache.org/licenses/LICENSE-2.0
 *
 * Unless required by applicable law or agreed to in writing, software
 * distributed under the License is distributed on an "AS IS" BASIS,
 * WITHOUT WARRANTIES OR CONDITIONS OF ANY KIND, either express or implied.
 * See the License for the specific language governing permissions and
 * limitations under the License.
 */

#include <inference/inference_session.hpp>
#include <iostream>
#include <resource_managers/resource_manager_core.hpp>
#include <utils.hpp>
#include <vector>

namespace HugeCTR {

InferenceSessionBase::~InferenceSessionBase() = default;

std::shared_ptr<InferenceSessionBase> InferenceSessionBase::create(
    const std::string& model_config_path, const InferenceParams& inference_params,
    const std::shared_ptr<EmbeddingCacheBase>& embedding_cache) {
  return std::make_shared<InferenceSession>(model_config_path, inference_params, embedding_cache);
}

InferenceSession::InferenceSession(const std::string& model_config_path,
                                   const InferenceParams& inference_params,
                                   const std::shared_ptr<EmbeddingCacheBase>& embedding_cache,
                                   std::shared_ptr<ResourceManager> resource_manager)
    : InferenceSessionBase(),
      config_(read_json_file(model_config_path)),
      embedding_table_slot_size_({0}),
      embedding_cache_(embedding_cache),
      inference_parser_(config_),
      inference_params_(inference_params) {
  try {
    if (inference_params_.use_gpu_embedding_cache &&
        embedding_cache->get_device_id() != inference_params_.device_id) {
      HCTR_OWN_THROW(
          Error_t::WrongInput,
          "The device id of inference_params is not consistent with that of embedding cache.");
    }
    resource_manager_ = resource_manager != nullptr
                            ? resource_manager
                            : ResourceManagerCore::create({{inference_params.device_id}}, 0);
    HCTR_LOG(TRACE, ROOT, "Create inference session on device: %d\n", inference_params_.device_id);
    auto b2s = [](const char val) { return val ? "True" : "False"; };
    HCTR_LOG(INFO, ROOT, "Model name: %s\n", inference_params_.model_name.c_str());
    HCTR_LOG(INFO, ROOT, "Use mixed precision: %s\n", b2s(inference_params.use_mixed_precision));
    HCTR_LOG(INFO, ROOT, "Use cuda graph: %s\n", b2s(inference_params.use_cuda_graph));
    HCTR_LOG(INFO, ROOT, "Max batchsize: %lu\n", inference_params.max_batchsize);
    HCTR_LOG(INFO, ROOT, "Use I64 input key: %s\n", b2s(inference_params.i64_input_key));
    Network* network_ptr;
    inference_parser_.create_pipeline(
        inference_params_, dense_input_tensorbag_, row_ptrs_tensors_, embedding_features_tensors_,
        embedding_table_slot_size_, &embedding_feature_combiners_, &network_ptr, resource_manager_);
    network_ = std::move(std::unique_ptr<Network>(network_ptr));
    network_->initialize(false);
    if (inference_params.use_algorithm_search) {
      network_->search_algorithm();
    }
    if (inference_params_.dense_model_file.size() > 0) {
      network_->upload_params_to_device_inference(inference_params_.dense_model_file);
    }
    if (inference_params_.non_trainable_params_file.size() > 0) {
      network_->upload_non_trainable_params_to_device_inference(
          inference_params_.non_trainable_params_file);
    }
    CudaDeviceContext context(inference_params_.device_id);
    for (size_t idx = 0; idx < inference_params_.sparse_model_files.size(); ++idx) {
      cudaStream_t stream;
      cudaStreamCreateWithFlags(&stream, cudaStreamNonBlocking);
      streams_.push_back(stream);
    }
    h_row_ptrs_ = (int*)malloc((inference_params_.max_batchsize * inference_parser_.slot_num +
                                inference_parser_.num_embedding_tables) *
                               sizeof(int));
    // h_keys_ is a void pointer, which serves key types of both long long and unsigned int
    h_keys_ = malloc(inference_params_.max_batchsize *
                     inference_parser_.max_feature_num_per_sample * sizeof(long long));
    HCTR_LIB_THROW(cudaMalloc((void**)&d_embedding_vectors_,
                              inference_params_.max_batchsize *
                                  inference_parser_.max_embedding_vector_size_per_sample *
                                  sizeof(float)));
  } catch (const std::runtime_error& rt_err) {
    HCTR_LOG_S(ERROR, WORLD) << rt_err.what() << std::endl;
    throw;
  }
  return;
}

InferenceSession::~InferenceSession() {
  CudaDeviceContext context(inference_params_.device_id);
  cudaFree(d_embedding_vectors_);
  free(h_keys_);
  free(h_row_ptrs_);
  for (auto stream : streams_) cudaStreamDestroy(stream);
}

void InferenceSession::predict(float* d_dense, void* h_embeddingcolumns, int* d_row_ptrs,
                               float* d_output, int num_samples, bool table_major_key_layout) {
  size_t num_embedding_tables = inference_parser_.num_embedding_tables;
  if (num_embedding_tables != row_ptrs_tensors_.size() ||
      num_embedding_tables != embedding_features_tensors_.size() ||
      num_embedding_tables != embedding_feature_combiners_.size()) {
    HCTR_OWN_THROW(Error_t::IllegalCall, "embedding feature combiner inconsistent");
  }
  // Copy row_ptrs to host
  HCTR_LIB_THROW(cudaMemcpy(
      h_row_ptrs_, d_row_ptrs,
      (num_samples * inference_parser_.slot_num + inference_parser_.num_embedding_tables) *
          sizeof(int),
      cudaMemcpyDeviceToHost));

  // Redistribute keys ：from sample first to table first
  if (!table_major_key_layout) {
<<<<<<< HEAD
    HCTR_LOG_S(INFO, ROOT) << "Redistribute keys from sample first to table first" << std::endl;
=======
    // HCTR_LOG_S(INFO, ROOT) << "Redistribute keys from sample first to table first" << std::endl;
>>>>>>> 60a161ea
    if (inference_params_.i64_input_key) {
      distribute_keys_per_table(static_cast<long long*>(h_keys_),
                                static_cast<long long*>(h_embeddingcolumns), h_row_ptrs_,
                                num_samples, inference_parser_.slot_num_for_tables);
    } else {
      distribute_keys_per_table(static_cast<unsigned int*>(h_keys_),
                                static_cast<unsigned int*>(h_embeddingcolumns), h_row_ptrs_,
                                num_samples, inference_parser_.slot_num_for_tables);
    }
  }
  void* h_keys_for_ec = table_major_key_layout ? h_embeddingcolumns : h_keys_;

  CudaDeviceContext context(
      resource_manager_->get_local_gpu_from_device_id(inference_params_.device_id)
          ->get_device_id());
  // embedding_cache lookup
  size_t acc_vectors_offset{0};
  size_t acc_row_ptrs_offset{0};
  size_t acc_keys_offset{0};
  size_t num_keys{0};
  for (size_t i = 0; i < num_embedding_tables; ++i) {
    acc_row_ptrs_offset += num_samples * inference_parser_.slot_num_for_tables[i] + 1;
    num_keys = h_row_ptrs_[acc_row_ptrs_offset - 1];
    if (inference_params_.i64_input_key) {
      embedding_cache_->lookup(i, d_embedding_vectors_ + acc_vectors_offset,
                               static_cast<const long long*>(h_keys_for_ec) + acc_keys_offset,
                               num_keys, inference_params_.hit_rate_threshold, streams_[i]);
    } else {
      embedding_cache_->lookup(i, d_embedding_vectors_ + acc_vectors_offset,
                               static_cast<const unsigned int*>(h_keys_for_ec) + acc_keys_offset,
                               num_keys, inference_params_.hit_rate_threshold, streams_[i]);
    }
    acc_keys_offset += num_keys;
    acc_vectors_offset += inference_params_.max_batchsize *
                          inference_parser_.max_feature_num_for_tables[i] *
                          inference_parser_.embed_vec_size_for_tables[i];
  }
  for (size_t i = 0; i < num_embedding_tables; ++i) {
    HCTR_LIB_THROW(cudaStreamSynchronize(streams_[i]));
  }

  // convert dense input to dense tensor
  auto dense_dims = dense_input_tensorbag_.get_dimensions();
  size_t dense_size = 1;
  for (auto dim : dense_dims) {
    dense_size *= dim;
  }
  if (inference_params_.use_mixed_precision) {
    convert_array_on_device(
        reinterpret_cast<__half*>(dense_input_tensorbag_.get_ptr()), d_dense, dense_size,
        resource_manager_->get_local_gpu_from_device_id(inference_params_.device_id)->get_stream());

  } else {
    convert_array_on_device(
        reinterpret_cast<float*>(dense_input_tensorbag_.get_ptr()), d_dense, dense_size,
        resource_manager_->get_local_gpu_from_device_id(inference_params_.device_id)->get_stream());
  }

  acc_vectors_offset = 0;
  acc_row_ptrs_offset = 0;
  for (size_t i = 0; i < num_embedding_tables; ++i) {
    // bind row ptrs input to row ptrs tensor
    auto row_ptrs_dims = row_ptrs_tensors_[i]->get_dimensions();
    std::shared_ptr<TensorBuffer2> row_ptrs_buff =
        PreallocatedBuffer2<int>::create(d_row_ptrs + acc_row_ptrs_offset, row_ptrs_dims);
    bind_tensor_to_buffer(row_ptrs_dims, row_ptrs_buff, row_ptrs_tensors_[i]);
    acc_row_ptrs_offset += num_samples * inference_parser_.slot_num_for_tables[i] + 1;

    // bind embedding vectors from looking up to embedding features tensor
    auto embedding_features_dims = embedding_features_tensors_[i]->get_dimensions();
    std::shared_ptr<TensorBuffer2> embeddding_features_buff = PreallocatedBuffer2<float>::create(
        d_embedding_vectors_ + acc_vectors_offset, embedding_features_dims);
    bind_tensor_to_buffer(embedding_features_dims, embeddding_features_buff,
                          embedding_features_tensors_[i]);
    acc_vectors_offset += inference_params_.max_batchsize *
                          inference_parser_.max_feature_num_for_tables[i] *
                          inference_parser_.embed_vec_size_for_tables[i];
    // feature combiner feedforward
    embedding_feature_combiners_[i]->fprop(false);
  }

  // dense network feedforward
  network_->predict();

  // convert the prediction result to output
  if (inference_params_.use_mixed_precision) {
    convert_array_on_device(
        d_output, network_->get_pred_tensor_half().get_ptr(),
        network_->get_pred_tensor_half().get_num_elements(),
        resource_manager_->get_local_gpu_from_device_id(inference_params_.device_id)->get_stream());
  } else {
    convert_array_on_device(
        d_output, network_->get_pred_tensor().get_ptr(),
        network_->get_pred_tensor().get_num_elements(),
        resource_manager_->get_local_gpu_from_device_id(inference_params_.device_id)->get_stream());
  }
  HCTR_LIB_THROW(cudaStreamSynchronize(
      resource_manager_->get_local_gpu_from_device_id(inference_params_.device_id)->get_stream()));
}

}  // namespace HugeCTR<|MERGE_RESOLUTION|>--- conflicted
+++ resolved
@@ -121,11 +121,7 @@
 
   // Redistribute keys ：from sample first to table first
   if (!table_major_key_layout) {
-<<<<<<< HEAD
-    HCTR_LOG_S(INFO, ROOT) << "Redistribute keys from sample first to table first" << std::endl;
-=======
     // HCTR_LOG_S(INFO, ROOT) << "Redistribute keys from sample first to table first" << std::endl;
->>>>>>> 60a161ea
     if (inference_params_.i64_input_key) {
       distribute_keys_per_table(static_cast<long long*>(h_keys_),
                                 static_cast<long long*>(h_embeddingcolumns), h_row_ptrs_,
