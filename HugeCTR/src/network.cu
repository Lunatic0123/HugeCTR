
/*
 * Copyright (c) 2020, NVIDIA CORPORATION.
 *
 * Licensed under the Apache License, Version 2.0 (the "License");
 * you may not use this file except in compliance with the License.
 * You may obtain a copy of the License at
 *
 *     http://www.apache.org/licenses/LICENSE-2.0
 *
 * Unless required by applicable law or agreed to in writing, software
 * distributed under the License is distributed on an "AS IS" BASIS,
 * WITHOUT WARRANTIES OR CONDITIONS OF ANY KIND, either express or implied.
 * See the License for the specific language governing permissions and
 * limitations under the License.
 */

#include <utils.cuh>

namespace HugeCTR {

<<<<<<< HEAD
void conv_to_half(size_t grid, size_t block, __half* dst, const float* src, int elems,
                  cudaStream_t stream) {
=======
void conv_weight_gpu(size_t grid, size_t block, __half* dst, const float* src, int elems,
                     cudaStream_t stream) {
>>>>>>> 57c47079
  convert_array<<<grid, block, 0, stream>>>(dst, src, elems);
}

}  // end namespace HugeCTR<|MERGE_RESOLUTION|>--- conflicted
+++ resolved
@@ -19,13 +19,8 @@
 
 namespace HugeCTR {
 
-<<<<<<< HEAD
-void conv_to_half(size_t grid, size_t block, __half* dst, const float* src, int elems,
-                  cudaStream_t stream) {
-=======
 void conv_weight_gpu(size_t grid, size_t block, __half* dst, const float* src, int elems,
                      cudaStream_t stream) {
->>>>>>> 57c47079
   convert_array<<<grid, block, 0, stream>>>(dst, src, elems);
 }
 
