--- conflicted
+++ resolved
@@ -14,10 +14,7 @@
  * limitations under the License.
  */
 #pragma once
-<<<<<<< HEAD
-=======
 #include <cuda_fp16.h>
->>>>>>> 60a161ea
 
 #include <ostream>
 #include <string>
