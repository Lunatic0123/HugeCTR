--- conflicted
+++ resolved
@@ -75,10 +75,7 @@
 
 * `use_overlapped_pipeline`: The default value is `False`. If `True`, the computation in the dense input data path will be overlapped with the hybrid embedding computation. Requirements: The data reader is asynchronous (see AsyncParam), hybrid embedding is used (see HybridEmbeddingParam), the model has a feature interaction layer (see InteractionLayer).
 
-<<<<<<< HEAD
-=======
 * `data_source_params`: [DataSourceParams()](https://nvidia-merlin.github.io/HugeCTR/master/api/python_interface.html#datasourceparams-class), specify the configurations of the data sources(Local, HDFS, or others) for model persistence and loading.
->>>>>>> 60a161ea
 
 * `all_reduce_algo`: The algorithm to be used for all reduce. The supported options are `AllReduceAlgo.OneShot` and `AllReduceAlgo.NCCL`. The default value is `AllReduceAlgo.NCCL`. When you are doing multi-node training, `AllReduceAlgo.OneShot` will require RDMA support while `AllReduceAlgo.NCCL` can run on both RDMA and non-RDMA hardware.
 
@@ -271,11 +268,7 @@
 
   $slot\_size\_array[k] = \max\limits_i slot^k_i + 1$
 
-<<<<<<< HEAD
-* `data_source_params`: [DataSourceParams()](https://nvidia-merlin.github.io/HugeCTR/master/api/python_interface.html#datasourceparams-class), specify the configurations of the data sources(Local, HDFS, or others).
-=======
 * `data_source_params`: [DataSourceParams()](https://nvidia-merlin.github.io/HugeCTR/master/api/python_interface.html#datasourceparams-class), specify the configurations of the data sources(Local, HDFS, or others) for data reading.
->>>>>>> 60a161ea
 * `async_param`: AsyncParam, the parameters for async raw data reader. Please find more information in the `AsyncParam` section in this document.
 
 ### Dataset formats
@@ -1286,26 +1279,6 @@
 ```
 
 `DataSourceParams` specifies the file system information and the paths to data and model used for training. A `DataSourceParams` instance is required to initialize the `DataSource` instance.
-<<<<<<< HEAD
-
-**Arguments**
-* `use_hdfs`: Boolean, whether to use HDFS or not for dump models. Default is false (use local file system).
-
-* `namenode`: String, the IP address of Hadoop Namenode. Will be ignored if use_hdfs is false. Default is 'localhost'.
-
-* `port`:  Integer, the port of Hadoop Namenode. Will be ignored if use_hdfs is false. Default is 9000.
-
-### DataSource
-
-#### DataSource class
-
-```python
-hugectr.data.DataSource()
-```
-
-`DataSource` provides an API to help user specify the paths to their data and model file. It can also help user transfer data from HDFS to local filesystem. The construction of `DataSource` requires a `DataSourceParams` instance.
-=======
->>>>>>> 60a161ea
 
 **Arguments**
 * `source`: `hugect.DataSourceType_t`, can be `Local` or `HDFS`, specifying the file sytem. Default is `hugectr.DataSourceType_t.Local`.
