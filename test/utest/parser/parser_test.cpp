--- conflicted
+++ resolved
@@ -39,29 +39,17 @@
   std::vector<std::vector<int>> vvgpu;
   vvgpu.push_back(device_list);
   int batch_size = 4096;
-<<<<<<< HEAD
   Parser p(json_name, batch_size, batch_size, true, false, false);
-  std::shared_ptr<IDataReader> train_data_reader;
-  std::shared_ptr<IDataReader> evaluate_data_reader;
-  std::vector<std::shared_ptr<IEmbedding>> embeddings;
-=======
-  Parser p(json_name, batch_size, batch_size, true, false);
   std::shared_ptr<IDataReader> init_data_reader;
   std::shared_ptr<IDataReader> data_reader;
   std::shared_ptr<IDataReader> data_reader_eval;
   std::vector<std::shared_ptr<IEmbedding>> embedding;
->>>>>>> 57c47079
   std::vector<std::shared_ptr<Network>> networks;
   const auto& resource_manager = ResourceManager::create(vvgpu, 0);
   std::shared_ptr<ExchangeWgrad> fake_exchange_wgrad = NULL;
 
-<<<<<<< HEAD
-  p.create_pipeline(train_data_reader, evaluate_data_reader, embeddings, networks,
-                    resource_manager);
-=======
   p.create_pipeline(init_data_reader, data_reader, data_reader_eval, embedding, networks,
                     resource_manager, fake_exchange_wgrad);
->>>>>>> 57c47079
   return;
 }
 
