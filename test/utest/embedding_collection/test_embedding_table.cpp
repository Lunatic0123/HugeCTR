--- conflicted
+++ resolved
@@ -18,10 +18,7 @@
 #include <gtest/gtest.h>
 
 #include "HugeCTR/core/hctr_impl/hctr_backend.hpp"
-<<<<<<< HEAD
-=======
 #include "HugeCTR/embedding_storage/dynamic_embedding.hpp"
->>>>>>> 60a161ea
 #include "HugeCTR/embedding_storage/ragged_static_embedding.hpp"
 #include "HugeCTR/include/resource_managers/resource_manager_ext.hpp"
 
@@ -122,8 +119,6 @@
       }
     }
   }
-<<<<<<< HEAD
-=======
 }
 
 template <typename key_t, typename index_t>
@@ -220,18 +215,14 @@
       }
     }
   }
->>>>>>> 60a161ea
 }
 
 TEST(ragged_static_embedding_table, ragged_static_embedding_table) {
   test_ragged_static_embedding_table<int32_t, uint32_t>(0);
-<<<<<<< HEAD
-=======
 }
 
 TEST(dynamic_embedding_table, dynamic_embedding_table) {
   test_dynamic_embedding_table<int32_t, size_t>(0);
   test_dynamic_embedding_table<int32_t, int32_t>(0);
   test_dynamic_embedding_table<int64_t, int32_t>(0);
->>>>>>> 60a161ea
 }