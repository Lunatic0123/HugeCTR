--- conflicted
+++ resolved
@@ -226,12 +226,6 @@
         */
       }
     }
-<<<<<<< HEAD
-    HCTR_LIB_THROW(cudaMemcpy(
-        embedding->infrequent_embeddings_[device].infrequent_embedding_vectors_.get_ptr(),
-        h_infrequent_embedding_vectors, num_infrequent * embedding_vec_size * sizeof(float),
-        cudaMemcpyHostToDevice));
-=======
 
     if (embedding->embedding_params_.communication_type == CommunicationType::NVLink_SingleNode) {
       cudaMemcpy(embedding->infrequent_embeddings_single_node_[device]
@@ -253,7 +247,6 @@
                  h_infrequent_embedding_vectors,
                  num_infrequent * embedding_vec_size * sizeof(float), cudaMemcpyHostToDevice);
     }
->>>>>>> 60a161ea
     // HCTR_LOG(INFO, WORLD, "gpu = %ld, num_infrequent = %ld, infrequent_embedding_vectors_ =
     // 0x%lx\n", device, num_infrequent,
     // (size_t)(embedding->infrequent_embeddings_[device].infrequent_embedding_vectors_.get_ptr()));
@@ -565,12 +558,6 @@
                               embedding->model_[device].category_location.get_ptr(),
                               total_categories * 2 * sizeof(dtype), cudaMemcpyDeviceToHost));
 
-<<<<<<< HEAD
-    HCTR_LIB_THROW(cudaMemcpy(
-        h_infrequent_embedding_vectors,
-        embedding->infrequent_embeddings_[device].infrequent_embedding_vectors_.get_ptr(),
-        num_infrequent * embedding_vec_size * sizeof(float), cudaMemcpyDeviceToHost));
-=======
     // if (embedding_params_.)
     // cudaMemcpy(h_infrequent_embedding_vectors,
     // embedding->infrequent_embeddings_[device].infrequent_embedding_vectors_.get_ptr(),
@@ -594,7 +581,6 @@
                      .infrequent_embedding_vectors_.get_ptr(),
                  num_infrequent * embedding_vec_size * sizeof(float), cudaMemcpyDeviceToHost);
     }
->>>>>>> 60a161ea
 
     for (size_t cat_id = 0; cat_id < total_categories; ++cat_id) {
       if ((int)h_category_location[2 * cat_id] == global_id) {
