--- conflicted
+++ resolved
@@ -38,16 +38,13 @@
 const std::string prefix("./data_reader_test_data/temp_dataset_");
 const int vocabulary_size = 511;
 
-<<<<<<< HEAD
+
 // configurations for data_reader_worker_ex
 const std::string file_list_name_ex("sample_ex_file_list.txt");
 const std::string prefix_ex("./data_reader_test_data_ex/temp_dataset_");
 const Check_t CHK = Check_t::Sum;
 
-
 #if 0
-=======
->>>>>>> a2f3705a
 TEST(data_reader_multi_threads, data_reader_single_thread_test) {
   // writing data
   test::mpi_init();
@@ -125,8 +122,9 @@
   params.push_back(param);
 
   constexpr size_t buffer_length = max_nnz;
-  CSRChunk<T> chunk(num_devices, batchsize, label_dim + dense_dim, slot_num, max_value_size);
-  Heap<CSRChunk<T>> csr_heap(32, chunk);
+  std::shared_ptr<Heap<CSRChunk<T>>> csr_heap(
+      new Heap<CSRChunk<T>>(32, num_devices, batchsize, label_dim + dense_dim, slot_num, max_value_size));
+
   // setup a data reader
   DataReaderWorkerEx<T> data_reader_ex(csr_heap, file_list, buffer_length, CHK, params);
   // // call read a batch
