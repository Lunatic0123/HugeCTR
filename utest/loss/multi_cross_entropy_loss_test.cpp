--- conflicted
+++ resolved
@@ -41,12 +41,9 @@
 
   const std::vector<float> target_weight(label_dim, 1.0);
 
-<<<<<<< HEAD
+
   MultiCrossEntropyLoss<float> mel(label_tensor, input_tensor, loss_tensor, nullptr, target_weight,
                                    0, 1);
-=======
-  MultiCrossEntropyLoss mel(label_tensor, input_tensor, loss_tensor, nullptr, target_weight, 0, 1);
->>>>>>> d1a4c85f
 
   std::unique_ptr<float[]> h_input(new float[batch_size * label_dim]);
   std::unique_ptr<float[]> h_label(new float[batch_size * label_dim]);
